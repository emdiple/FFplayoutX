/// ### Possible endpoints
///
/// Run the API thru the systemd service, or like:
///
/// ```BASH
/// ffplayout -l 127.0.0.1:8787
/// ```
///
/// For all endpoints an (Bearer) authentication is required.\
/// `{id}` represent the channel id, and at default is 1.
use std::{
    env,
    path::{Path, PathBuf},
    sync::{atomic::Ordering, Arc},
};

use actix_files;
use actix_multipart::Multipart;
use actix_web::{
    delete, get,
    http::{
        header::{ContentDisposition, DispositionType},
        StatusCode,
    },
    patch, post, put, web, HttpRequest, HttpResponse, Responder,
};
use actix_web_grants::{authorities::AuthDetails, proc_macro::protect};

use argon2::{
    password_hash::{rand_core::OsRng, PasswordHash, SaltString},
    Argon2, PasswordHasher, PasswordVerifier,
};
use chrono::{DateTime, Datelike, Local, NaiveDateTime, TimeDelta, TimeZone, Utc};
use log::*;
use path_clean::PathClean;
use regex::Regex;
use serde::{Deserialize, Serialize};
use sqlx::{Pool, Sqlite};
use tokio::{fs, sync::Mutex};

use crate::db::models::Role;
use crate::utils::{
    channels::{create_channel, delete_channel},
    config::{get_config, PlayoutConfig, Template},
    control::{control_state, send_message, ControlParams, Process, ProcessCtl},
    errors::ServiceError,
    files::{
        browser, create_directory, norm_abs_path, remove_file_or_folder, rename_file, upload,
        MoveObject, PathObject,
    },
    naive_date_time_from_str,
    playlist::{delete_playlist, generate_playlist, read_playlist, write_playlist},
    public_path, read_log_file, system, TextFilter,
};
use crate::{
    api::auth::{create_jwt, Claims},
    utils::advanced_config::AdvancedConfig,
    vec_strings,
};
use crate::{
    db::{
        handles,
        models::{Channel, TextPreset, User, UserMeta},
    },
    player::controller::ChannelController,
};
use crate::{
    player::utils::{
        get_data_map, get_date_range, import::import_file, sec_to_time, time_to_sec, JsonPlaylist,
    },
    utils::logging::MailQueue,
};

#[derive(Serialize)]
struct UserObj<T> {
    message: String,
    user: Option<T>,
}

#[derive(Debug, Deserialize, Serialize)]
pub struct DateObj {
    #[serde(default)]
    date: String,
}

#[derive(Debug, Deserialize, Serialize)]
struct FileObj {
    #[serde(default)]
    path: PathBuf,
}

#[derive(Debug, Default, Deserialize, Serialize)]
pub struct PathsObj {
    #[serde(default)]
    paths: Option<Vec<String>>,
    template: Option<Template>,
}

#[derive(Debug, Deserialize, Serialize)]
pub struct ImportObj {
    #[serde(default)]
    file: PathBuf,
    #[serde(default)]
    date: String,
}

#[derive(Debug, Deserialize, Clone)]
pub struct ProgramObj {
    #[serde(default = "time_after", deserialize_with = "naive_date_time_from_str")]
    start_after: NaiveDateTime,
    #[serde(default = "time_before", deserialize_with = "naive_date_time_from_str")]
    start_before: NaiveDateTime,
}

fn time_after() -> NaiveDateTime {
    let today = Utc::now();

    chrono::Local
        .with_ymd_and_hms(today.year(), today.month(), today.day(), 0, 0, 0)
        .unwrap()
        .naive_local()
}

fn time_before() -> NaiveDateTime {
    let today = Utc::now();

    chrono::Local
        .with_ymd_and_hms(today.year(), today.month(), today.day(), 23, 59, 59)
        .unwrap()
        .naive_local()
}

#[derive(Debug, Serialize)]
struct ProgramItem {
    source: String,
    start: String,
    title: Option<String>,
    r#in: f64,
    out: f64,
    duration: f64,
    category: String,
}

/// #### User Handling
///
/// **Login**
///
/// ```BASH
/// curl -X POST http://127.0.0.1:8787/auth/login/ -H "Content-Type: application/json" \
/// -d '{ "username": "<USER>", "password": "<PASS>" }'
/// ```
/// **Response:**
///
/// ```JSON
/// {
///     "id": 1,
///     "mail": "user@example.org",
///     "username": "<USER>",
///     "token": "<TOKEN>"
/// }
/// ```
#[post("/auth/login/")]
pub async fn login(
    pool: web::Data<Pool<Sqlite>>,
    credentials: web::Json<User>,
) -> Result<impl Responder, ServiceError> {
    let username = credentials.username.clone();
    let password = credentials.password.clone();

    match handles::select_login(&pool, &username).await {
        Ok(mut user) => {
            let role = handles::select_role(&pool, &user.role_id.unwrap_or_default()).await?;

            let pass_hash = user.password.clone();
            let cred_password = password.clone();

            user.password = String::new();

            let verified_password = web::block(move || {
                let hash = PasswordHash::new(&pass_hash)?;
                Argon2::default().verify_password(cred_password.as_bytes(), &hash)
            })
            .await?;

            if verified_password.is_ok() {
                let claims = Claims::new(
                    user.id,
                    user.channel_ids.clone().unwrap_or_default(),
                    username.clone(),
                    role.clone(),
                );

                if let Ok(token) = create_jwt(claims).await {
                    user.token = Some(token);
                };

                info!("user {} login, with role: {role}", username);

                Ok(web::Json(UserObj {
                    message: "login correct!".into(),
                    user: Some(user),
                })
                .customize()
                .with_status(StatusCode::OK))
            } else {
                error!("Wrong password for {username}!");

                Ok(web::Json(UserObj {
                    message: "Wrong password!".into(),
                    user: None,
                })
                .customize()
                .with_status(StatusCode::FORBIDDEN))
            }
        }
        Err(e) => {
            error!("Login {username} failed! {e}");
            Ok(web::Json(UserObj {
                message: format!("Login {username} failed!"),
                user: None,
            })
            .customize()
            .with_status(StatusCode::BAD_REQUEST))
        }
    }
}

/// From here on all request **must** contain the authorization header:\
/// `"Authorization: Bearer <TOKEN>"`
/// **Get current User**
///
/// ```BASH
/// curl -X GET 'http://127.0.0.1:8787/api/user' -H 'Content-Type: application/json' \
/// -H 'Authorization: Bearer <TOKEN>'
/// ```
#[get("/user")]
#[protect(
    any("Role::GlobalAdmin", "Role::ChannelAdmin", "Role::User"),
    ty = "Role"
)]
async fn get_user(
    pool: web::Data<Pool<Sqlite>>,
    user: web::ReqData<UserMeta>,
) -> Result<impl Responder, ServiceError> {
    match handles::select_user(&pool, user.id).await {
        Ok(user) => Ok(web::Json(user)),
        Err(e) => {
            error!("{e}");
            Err(ServiceError::InternalServerError)
        }
    }
}

/// **Get User by ID**
///
/// ```BASH
/// curl -X GET 'http://127.0.0.1:8787/api/user/2' -H 'Content-Type: application/json' \
/// -H 'Authorization: Bearer <TOKEN>'
/// ```
#[get("/user/{id}")]
#[protect("Role::GlobalAdmin", ty = "Role")]
async fn get_by_name(
    pool: web::Data<Pool<Sqlite>>,
    id: web::Path<i32>,
) -> Result<impl Responder, ServiceError> {
    match handles::select_user(&pool, *id).await {
        Ok(user) => Ok(web::Json(user)),
        Err(e) => {
            error!("{e}");
            Err(ServiceError::InternalServerError)
        }
    }
}

// **Get all User**
///
/// ```BASH
/// curl -X GET 'http://127.0.0.1:8787/api/users' -H 'Content-Type: application/json' \
/// -H 'Authorization: Bearer <TOKEN>'
/// ```
#[get("/users")]
#[protect("Role::GlobalAdmin", ty = "Role")]
async fn get_users(pool: web::Data<Pool<Sqlite>>) -> Result<impl Responder, ServiceError> {
    match handles::select_users(&pool).await {
        Ok(users) => Ok(web::Json(users)),
        Err(e) => {
            error!("{e}");
            Err(ServiceError::InternalServerError)
        }
    }
}

/// **Update current User**
///
/// ```BASH
/// curl -X PUT http://127.0.0.1:8787/api/user/1 -H 'Content-Type: application/json' \
/// -d '{"mail": "<MAIL>", "password": "<PASS>"}' -H 'Authorization: Bearer <TOKEN>'
/// ```
#[put("/user/{id}")]
#[protect(
    any("Role::GlobalAdmin", "Role::ChannelAdmin", "Role::User"),
    ty = "Role",
    expr = "*id == user.id || role.has_authority(&Role::GlobalAdmin)"
)]
async fn update_user(
    pool: web::Data<Pool<Sqlite>>,
    id: web::Path<i32>,
    data: web::Json<User>,
    role: AuthDetails<Role>,
    user: web::ReqData<UserMeta>,
) -> Result<impl Responder, ServiceError> {
    let channel_ids = data.channel_ids.clone().unwrap_or_default();
    let mut fields = String::new();

    if let Some(mail) = data.mail.clone() {
        if !fields.is_empty() {
            fields.push_str(", ");
        }

        fields.push_str(&format!("mail = '{mail}'"));
    }

    if !data.password.is_empty() {
        if !fields.is_empty() {
            fields.push_str(", ");
        }

        let password_hash = web::block(move || {
            let salt = SaltString::generate(&mut OsRng);

            let argon = Argon2::default()
                .hash_password(data.password.clone().as_bytes(), &salt)
                .map(|p| p.to_string());

            argon
        })
        .await?
        .unwrap();

        fields.push_str(&format!("password = '{password_hash}'"));
    }

    handles::update_user(&pool, *id, fields).await?;

    let related_channels = handles::select_related_channels(&pool, Some(*id)).await?;

    for channel in related_channels {
        if !channel_ids.contains(&channel.id) {
            handles::delete_user_channel(&pool, *id, channel.id).await?;
        }
    }

    handles::insert_user_channel(&pool, *id, channel_ids).await?;

    Ok("Update Success")
}

/// **Add User**
///
/// ```BASH
/// curl -X POST 'http://127.0.0.1:8787/api/user/' -H 'Content-Type: application/json' \
/// -d '{"mail": "<MAIL>", "username": "<USER>", "password": "<PASS>", "role_id": 1, "channel_id": 1}' \
/// -H 'Authorization: Bearer <TOKEN>'
/// ```
#[post("/user/")]
#[protect("Role::GlobalAdmin", ty = "Role")]
async fn add_user(
    pool: web::Data<Pool<Sqlite>>,
    data: web::Json<User>,
) -> Result<impl Responder, ServiceError> {
    match handles::insert_user(&pool, data.into_inner()).await {
        Ok(..) => Ok("Add User Success"),
        Err(e) => {
            error!("{e}");
            Err(ServiceError::InternalServerError)
        }
    }
}

// **Delete User**
///
/// ```BASH
/// curl -X GET 'http://127.0.0.1:8787/api/user/2' -H 'Content-Type: application/json' \
/// -H 'Authorization: Bearer <TOKEN>'
/// ```
#[delete("/user/{id}")]
#[protect("Role::GlobalAdmin", ty = "Role")]
async fn remove_user(
    pool: web::Data<Pool<Sqlite>>,
    id: web::Path<i32>,
) -> Result<impl Responder, ServiceError> {
    match handles::delete_user(&pool, *id).await {
        Ok(_) => return Ok("Delete user success"),
        Err(e) => {
            error!("{e}");
            Err(ServiceError::InternalServerError)
        }
    }
}

/// #### Settings
///
/// **Get Settings from Channel**
///
/// ```BASH
/// curl -X GET http://127.0.0.1:8787/api/channel/1 -H "Authorization: Bearer <TOKEN>"
/// ```
///
/// **Response:**
///
/// ```JSON
/// {
///     "id": 1,
///     "name": "Channel 1",
///     "preview_url": "http://localhost/live/preview.m3u8",
///     "extra_extensions": "jpg,jpeg,png",
///     "utc_offset": "+120"
/// }
/// ```
#[get("/channel/{id}")]
#[protect(
    any("Role::GlobalAdmin", "Role::ChannelAdmin", "Role::User"),
    ty = "Role",
    expr = "user.channels.contains(&*id) || role.has_authority(&Role::GlobalAdmin)"
)]
async fn get_channel(
    pool: web::Data<Pool<Sqlite>>,
    id: web::Path<i32>,
    role: AuthDetails<Role>,
    user: web::ReqData<UserMeta>,
) -> Result<impl Responder, ServiceError> {
    if let Ok(channel) = handles::select_channel(&pool, &id).await {
        return Ok(web::Json(channel));
    }

    Err(ServiceError::InternalServerError)
}

/// **Get settings from all Channels**
///
/// ```BASH
/// curl -X GET http://127.0.0.1:8787/api/channels -H "Authorization: Bearer <TOKEN>"
/// ```
#[get("/channels")]
#[protect(
    any("Role::GlobalAdmin", "Role::ChannelAdmin", "Role::User"),
    ty = "Role"
)]
async fn get_all_channels(
    pool: web::Data<Pool<Sqlite>>,
    user: web::ReqData<UserMeta>,
) -> Result<impl Responder, ServiceError> {
    if let Ok(channel) = handles::select_related_channels(&pool, Some(user.id)).await {
        return Ok(web::Json(channel));
    }

    Err(ServiceError::InternalServerError)
}

/// **Update Channel**
///
/// ```BASH
/// curl -X PATCH http://127.0.0.1:8787/api/channel/1 -H "Content-Type: application/json" \
/// -d '{ "id": 1, "name": "Channel 1", "preview_url": "http://localhost/live/stream.m3u8", "extra_extensions": "jpg,jpeg,png"}' \
/// -H "Authorization: Bearer <TOKEN>"
/// ```
#[patch("/channel/{id}")]
#[protect(
    any("Role::GlobalAdmin", "Role::ChannelAdmin"),
    ty = "Role",
    expr = "user.channels.contains(&*id) || role.has_authority(&Role::GlobalAdmin)"
)]
async fn patch_channel(
    pool: web::Data<Pool<Sqlite>>,
    id: web::Path<i32>,
    data: web::Json<Channel>,
    controllers: web::Data<Mutex<ChannelController>>,
    role: AuthDetails<Role>,
    user: web::ReqData<UserMeta>,
) -> Result<impl Responder, ServiceError> {
    let manager = controllers
        .lock()
        .await
        .get(*id)
<<<<<<< HEAD
        .await
        .ok_or(format!("Channel {id} not found!"))?;
=======
        .ok_or_else(|| format!("Channel {id} not found!"))?;
>>>>>>> a01f57d3
    let mut data = data.into_inner();

    if !role.has_authority(&Role::GlobalAdmin) {
        let channel = handles::select_channel(&pool, &id).await?;

        data.public = channel.public;
        data.playlists = channel.playlists;
        data.storage = channel.storage;
    }

    handles::update_channel(&pool, *id, data).await?;
    let new_config = get_config(&pool, *id).await?;
    manager.update_config(new_config).await;

    Ok("Update Success")
}

/// **Create new Channel**
///
/// ```BASH
/// curl -X POST http://127.0.0.1:8787/api/channel/ -H "Content-Type: application/json" \
/// -d '{ "name": "Channel 2", "preview_url": "http://localhost/live/channel2.m3u8", "extra_extensions": "jpg,jpeg,png" }' \
/// -H "Authorization: Bearer <TOKEN>"
/// ```
#[post("/channel/")]
#[protect("Role::GlobalAdmin", ty = "Role")]
async fn add_channel(
    pool: web::Data<Pool<Sqlite>>,
    data: web::Json<Channel>,
    controllers: web::Data<Mutex<ChannelController>>,
    queue: web::Data<Mutex<Vec<Arc<Mutex<MailQueue>>>>>,
) -> Result<impl Responder, ServiceError> {
    match create_channel(
        &pool,
        controllers.into_inner(),
        queue.into_inner(),
        data.into_inner(),
    )
    .await
    {
        Ok(c) => Ok(web::Json(c)),
        Err(e) => Err(e),
    }
}

/// **Delete Channel**
///
/// ```BASH
/// curl -X DELETE http://127.0.0.1:8787/api/channel/2 -H "Authorization: Bearer <TOKEN>"
/// ```
#[delete("/channel/{id}")]
#[protect("Role::GlobalAdmin", ty = "Role")]
async fn remove_channel(
    pool: web::Data<Pool<Sqlite>>,
    id: web::Path<i32>,
    controllers: web::Data<Mutex<ChannelController>>,
    queue: web::Data<Mutex<Vec<Arc<Mutex<MailQueue>>>>>,
) -> Result<impl Responder, ServiceError> {
    if delete_channel(&pool, *id, controllers.into_inner(), queue.into_inner())
        .await
        .is_ok()
    {
        return Ok("Delete Channel Success");
    }

    Err(ServiceError::InternalServerError)
}

/// #### ffplayout Config
///
/// **Get Advanced Config**
///
/// ```BASH
/// curl -X GET http://127.0.0.1:8787/api/playout/advanced/1 -H 'Authorization: Bearer <TOKEN>'
/// ```
///
/// Response is a JSON object
#[get("/playout/advanced/{id}")]
#[protect(
    any("Role::GlobalAdmin", "Role::ChannelAdmin"),
    ty = "Role",
    expr = "user.channels.contains(&*id) || role.has_authority(&Role::GlobalAdmin)"
)]
async fn get_advanced_config(
    id: web::Path<i32>,
    controllers: web::Data<Mutex<ChannelController>>,
    role: AuthDetails<Role>,
    user: web::ReqData<UserMeta>,
) -> Result<impl Responder, ServiceError> {
    let manager = controllers
        .lock()
        .await
        .get(*id)
<<<<<<< HEAD
        .await
        .ok_or(ServiceError::BadRequest(format!(
            "Channel ({id}) not exists!"
        )))?;
    let config = manager.config.lock().await.advanced.clone();
=======
        .ok_or_else(|| ServiceError::BadRequest(format!("Channel ({id}) not exists!")))?;
    let config = manager.config.lock().unwrap().advanced.clone();
>>>>>>> a01f57d3

    Ok(web::Json(config))
}

/// **Update Advanced Config**
///
/// ```BASH
/// curl -X PUT http://127.0.0.1:8787/api/playout/advanced/1 -H "Content-Type: application/json" \
/// -d { <CONFIG DATA> } -H 'Authorization: Bearer <TOKEN>'
/// ```
#[put("/playout/advanced/{id}")]
#[protect(
    "Role::GlobalAdmin",
    "Role::ChannelAdmin",
    ty = "Role",
    expr = "user.channels.contains(&*id) || role.has_authority(&Role::GlobalAdmin)"
)]
async fn update_advanced_config(
    pool: web::Data<Pool<Sqlite>>,
    id: web::Path<i32>,
    data: web::Json<AdvancedConfig>,
    controllers: web::Data<Mutex<ChannelController>>,
    role: AuthDetails<Role>,
    user: web::ReqData<UserMeta>,
) -> Result<impl Responder, ServiceError> {
    let manager = controllers.lock().await.get(*id).await.unwrap();

    handles::update_advanced_configuration(&pool, *id, data.clone()).await?;
    let new_config = get_config(&pool, *id).await?;

    manager.update_config(new_config).await;

    Ok(web::Json("Update success"))
}

/// **Get Config**
///
/// ```BASH
/// curl -X GET http://127.0.0.1:8787/api/playout/config/1 -H 'Authorization: Bearer <TOKEN>'
/// ```
///
/// Response is a JSON object
#[get("/playout/config/{id}")]
#[protect(
    any("Role::GlobalAdmin", "Role::ChannelAdmin", "Role::User"),
    ty = "Role",
    expr = "user.channels.contains(&*id) || role.has_authority(&Role::GlobalAdmin)"
)]
async fn get_playout_config(
    id: web::Path<i32>,
    controllers: web::Data<Mutex<ChannelController>>,
    role: AuthDetails<Role>,
    user: web::ReqData<UserMeta>,
) -> Result<impl Responder, ServiceError> {
    let manager = controllers
        .lock()
        .await
        .get(*id)
<<<<<<< HEAD
        .await
        .ok_or(ServiceError::BadRequest(format!(
            "Channel ({id}) not exists!"
        )))?;
    let config = manager.config.lock().await.clone();
=======
        .ok_or_else(|| ServiceError::BadRequest(format!("Channel ({id}) not exists!")))?;
    let config = manager.config.lock().unwrap().clone();
>>>>>>> a01f57d3

    Ok(web::Json(config))
}

/// **Update Config**
///
/// ```BASH
/// curl -X PUT http://127.0.0.1:8787/api/playout/config/1 -H "Content-Type: application/json" \
/// -d { <CONFIG DATA> } -H 'Authorization: Bearer <TOKEN>'
/// ```
#[put("/playout/config/{id}")]
#[protect(
    any("Role::GlobalAdmin", "Role::ChannelAdmin"),
    ty = "Role",
    expr = "user.channels.contains(&*id) || role.has_authority(&Role::GlobalAdmin)"
)]
async fn update_playout_config(
    pool: web::Data<Pool<Sqlite>>,
    id: web::Path<i32>,
    mut data: web::Json<PlayoutConfig>,
    controllers: web::Data<Mutex<ChannelController>>,
    role: AuthDetails<Role>,
    user: web::ReqData<UserMeta>,
) -> Result<impl Responder, ServiceError> {
    let manager = controllers.lock().await.get(*id).await.unwrap();
    let p = manager.channel.lock().await.storage.clone();
    let storage = Path::new(&p);
    let config_id = manager.config.lock().await.general.id;

    let (_, _, logo) = norm_abs_path(storage, &data.processing.logo)?;
    let (_, _, filler) = norm_abs_path(storage, &data.storage.filler)?;
    let (_, _, font) = norm_abs_path(storage, &data.text.font)?;

    data.processing.logo = logo;
    data.storage.filler = filler;
    data.text.font = font;

    handles::update_configuration(&pool, config_id, data.clone()).await?;
    let new_config = get_config(&pool, *id).await?;

    manager.update_config(new_config).await;

    Ok(web::Json("Update success"))
}

/// #### Text Presets
///
/// Text presets are made for sending text messages to the ffplayout engine, to overlay them as a lower third.
///
/// **Get all Presets**
///
/// ```BASH
/// curl -X GET http://127.0.0.1:8787/api/presets/1 -H 'Content-Type: application/json' \
/// -H 'Authorization: Bearer <TOKEN>'
/// ```
#[get("/presets/{id}")]
#[protect(
    any("Role::GlobalAdmin", "Role::ChannelAdmin", "Role::User"),
    ty = "Role",
    expr = "user.channels.contains(&*id) || role.has_authority(&Role::GlobalAdmin)"
)]
async fn get_presets(
    pool: web::Data<Pool<Sqlite>>,
    id: web::Path<i32>,
    role: AuthDetails<Role>,
    user: web::ReqData<UserMeta>,
) -> Result<impl Responder, ServiceError> {
    if let Ok(presets) = handles::select_presets(&pool, *id).await {
        return Ok(web::Json(presets));
    }

    Err(ServiceError::InternalServerError)
}

/// **Update Preset**
///
/// ```BASH
/// curl -X PUT http://127.0.0.1:8787/api/presets/1 -H 'Content-Type: application/json' \
/// -d '{ "name": "<PRESET NAME>", "text": "<TEXT>", "x": "<X>", "y": "<Y>", "fontsize": 24, "line_spacing": 4, "fontcolor": "#ffffff", "box": 1, "boxcolor": "#000000", "boxborderw": 4, "alpha": 1.0, "channel_id": 1 }' \
/// -H 'Authorization: Bearer <TOKEN>'
/// ```
#[put("/presets/{channel}/{id}")]
#[protect(
    any("Role::GlobalAdmin", "Role::ChannelAdmin", "Role::User"),
    ty = "Role",
    expr = "user.channels.contains(&path.0) || role.has_authority(&Role::GlobalAdmin)"
)]
async fn update_preset(
    pool: web::Data<Pool<Sqlite>>,
    path: web::Path<(i32, i32)>,
    data: web::Json<TextPreset>,
    role: AuthDetails<Role>,
    user: web::ReqData<UserMeta>,
) -> Result<impl Responder, ServiceError> {
    let (_, id) = path.into_inner();

    if handles::update_preset(&pool, &id, data.into_inner())
        .await
        .is_ok()
    {
        return Ok("Update Success");
    }

    Err(ServiceError::InternalServerError)
}

/// **Add new Preset**
///
/// ```BASH
/// curl -X POST http://127.0.0.1:8787/api/presets/1/ -H 'Content-Type: application/json' \
/// -d '{ "name": "<PRESET NAME>", "text": "TEXT>", "x": "<X>", "y": "<Y>", "fontsize": 24, "line_spacing": 4, "fontcolor": "#ffffff", "box": 1, "boxcolor": "#000000", "boxborderw": 4, "alpha": 1.0, "channel_id": 1 }' \
/// -H 'Authorization: Bearer <TOKEN>'
/// ```
#[post("/presets/{id}/")]
#[protect(
    any("Role::GlobalAdmin", "Role::ChannelAdmin", "Role::User"),
    ty = "Role",
    expr = "user.channels.contains(&*id) || role.has_authority(&Role::GlobalAdmin)"
)]
async fn add_preset(
    pool: web::Data<Pool<Sqlite>>,
    id: web::Path<i32>,
    data: web::Json<TextPreset>,
    role: AuthDetails<Role>,
    user: web::ReqData<UserMeta>,
) -> Result<impl Responder, ServiceError> {
    if handles::insert_preset(&pool, data.into_inner())
        .await
        .is_ok()
    {
        return Ok("Add preset Success");
    }

    Err(ServiceError::InternalServerError)
}

/// **Delete Preset**
///
/// ```BASH
/// curl -X DELETE http://127.0.0.1:8787/api/presets/1/1 -H 'Content-Type: application/json' \
/// -H 'Authorization: Bearer <TOKEN>'
/// ```
#[delete("/presets/{channel}/{id}")]
#[protect(
    any("Role::GlobalAdmin", "Role::ChannelAdmin", "Role::User"),
    ty = "Role",
    expr = "user.channels.contains(&path.0) || role.has_authority(&Role::GlobalAdmin)"
)]
async fn delete_preset(
    pool: web::Data<Pool<Sqlite>>,
    path: web::Path<(i32, i32)>,
    role: AuthDetails<Role>,
    user: web::ReqData<UserMeta>,
) -> Result<impl Responder, ServiceError> {
    let (_, id) = path.into_inner();

    if handles::delete_preset(&pool, &id).await.is_ok() {
        return Ok("Delete preset Success");
    }

    Err(ServiceError::InternalServerError)
}

/// ### ffplayout controlling
///
/// here we communicate with the engine for:
/// - jump to last or next clip
/// - reset playlist state
/// - get infos about current, next, last clip
/// - send text to the engine, for overlaying it (as lower third etc.)
///
/// **Send Text to ffplayout**
///
/// ```BASH
/// curl -X POST http://127.0.0.1:8787/api/control/1/text/ \
/// -H 'Content-Type: application/json' -H 'Authorization: Bearer <TOKEN>' \
/// -d '{"text": "Hello from ffplayout", "x": "(w-text_w)/2", "y": "(h-text_h)/2", fontsize": "24", "line_spacing": "4", "fontcolor": "#ffffff", "box": "1", "boxcolor": "#000000", "boxborderw": "4", "alpha": "1.0"}'
/// ```
#[post("/control/{id}/text/")]
#[protect(
    any("Role::GlobalAdmin", "Role::ChannelAdmin", "Role::User"),
    ty = "Role",
    expr = "user.channels.contains(&*id) || role.has_authority(&Role::GlobalAdmin)"
)]
pub async fn send_text_message(
    id: web::Path<i32>,
    data: web::Json<TextFilter>,
    controllers: web::Data<Mutex<ChannelController>>,
    role: AuthDetails<Role>,
    user: web::ReqData<UserMeta>,
) -> Result<impl Responder, ServiceError> {
    let manager = controllers.lock().await.get(*id).await.unwrap();

    match send_message(manager, data.into_inner()).await {
        Ok(res) => Ok(web::Json(res)),
        Err(e) => Err(e),
    }
}

/// **Control Playout**
///
/// - next
/// - back
/// - reset
///
/// ```BASH
/// curl -X POST http://127.0.0.1:8787/api/control/1/playout/ -H 'Content-Type: application/json'
/// -d '{ "command": "reset" }' -H 'Authorization: Bearer <TOKEN>'
/// ```
#[post("/control/{id}/playout/")]
#[protect(
    any("Role::GlobalAdmin", "Role::ChannelAdmin", "Role::User"),
    ty = "Role",
    expr = "user.channels.contains(&*id) || role.has_authority(&Role::GlobalAdmin)"
)]
pub async fn control_playout(
    pool: web::Data<Pool<Sqlite>>,
    id: web::Path<i32>,
    control: web::Json<ControlParams>,
    controllers: web::Data<Mutex<ChannelController>>,
    role: AuthDetails<Role>,
    user: web::ReqData<UserMeta>,
) -> Result<impl Responder, ServiceError> {
    let manager = controllers.lock().await.get(*id).await.unwrap();

    if manager.is_processing.load(Ordering::SeqCst) {
        return Err(ServiceError::Conflict(
            "A command is already being processed, please wait".to_string(),
        ));
    }

    manager.is_processing.store(true, Ordering::SeqCst);

    let resp = match control_state(&pool, &manager, &control.control).await {
        Ok(res) => Ok(web::Json(res)),
        Err(e) => Err(e),
    };

    manager.is_processing.store(false, Ordering::SeqCst);

    resp
}

/// **Get current Clip**
///
/// ```BASH
/// curl -X GET http://127.0.0.1:8787/api/control/1/media/current
/// -H 'Content-Type: application/json' -H 'Authorization: Bearer <TOKEN>'
/// ```
///
/// **Response:**
///
/// ```JSON
///     {
///       "media": {
///         "category": "",
///         "duration": 154.2,
///         "out": 154.2,
///         "in": 0.0,
///         "source": "/opt/tv-media/clip.mp4"
///       },
///       "index": 39,
///       "ingest": false,
///       "mode": "playlist",
///       "played": 67.808
///     }
/// ```
#[get("/control/{id}/media/current")]
#[protect(
    any("Role::GlobalAdmin", "Role::ChannelAdmin", "Role::User"),
    ty = "Role",
    expr = "user.channels.contains(&*id) || role.has_authority(&Role::GlobalAdmin)"
)]
pub async fn media_current(
    id: web::Path<i32>,
    controllers: web::Data<Mutex<ChannelController>>,
    role: AuthDetails<Role>,
    user: web::ReqData<UserMeta>,
) -> Result<impl Responder, ServiceError> {
    let manager = controllers.lock().await.get(*id).await.unwrap();
    let media_map = get_data_map(&manager).await;

    Ok(web::Json(media_map))
}

/// #### ffplayout Process Control
///
/// Control ffplayout process, like:
/// - start
/// - stop
/// - restart
/// - status
///
/// ```BASH
/// curl -X POST http://127.0.0.1:8787/api/control/1/process/
/// -H 'Content-Type: application/json' -H 'Authorization: Bearer <TOKEN>'
/// -d '{"command": "start"}'
/// ```
#[post("/control/{id}/process/")]
#[protect(
    any("Role::GlobalAdmin", "Role::ChannelAdmin", "Role::User"),
    ty = "Role",
    expr = "user.channels.contains(&*id) || role.has_authority(&Role::GlobalAdmin)"
)]
pub async fn process_control(
    id: web::Path<i32>,
    proc: web::Json<Process>,
    controllers: web::Data<Mutex<ChannelController>>,
    role: AuthDetails<Role>,
    user: web::ReqData<UserMeta>,
) -> Result<impl Responder, ServiceError> {
    let manager = controllers.lock().await.get(*id).await.unwrap();
    manager.list_init.store(true, Ordering::SeqCst);

    if manager.is_processing.load(Ordering::SeqCst) {
        return Err(ServiceError::Conflict(
            "A command is already being processed, please wait".to_string(),
        ));
    }

    manager.is_processing.store(true, Ordering::SeqCst);

    match proc.into_inner().command {
        ProcessCtl::Status => {
            manager.is_processing.store(false, Ordering::SeqCst);

            if manager.is_alive.load(Ordering::SeqCst) {
                return Ok(web::Json("active"));
            }
            return Ok(web::Json("not running"));
        }
        ProcessCtl::Start => {
            if !manager.is_alive.load(Ordering::SeqCst) {
                manager.channel.lock().await.active = true;
                manager.start().await;
            }
        }
        ProcessCtl::Stop => {
            manager.channel.lock().await.active = false;
            manager.stop_all(true).await?;
        }
        ProcessCtl::Restart => {
            manager.stop_all(false).await?;
            tokio::time::sleep(tokio::time::Duration::from_millis(200)).await;

            if !manager.is_alive.load(Ordering::SeqCst) {
                manager.start().await;
            }
        }
    }

    manager.is_processing.store(false, Ordering::SeqCst);

    Ok(web::Json("Success"))
}

/// #### ffplayout Playlist Operations
///
/// **Get playlist**
///
/// ```BASH
/// curl -X GET http://127.0.0.1:8787/api/playlist/1?date=2022-06-20
/// -H 'Content-Type: application/json' -H 'Authorization: Bearer <TOKEN>'
/// ```
#[get("/playlist/{id}")]
#[protect(
    any("Role::GlobalAdmin", "Role::ChannelAdmin", "Role::User"),
    ty = "Role",
    expr = "user.channels.contains(&*id) || role.has_authority(&Role::GlobalAdmin)"
)]
pub async fn get_playlist(
    id: web::Path<i32>,
    obj: web::Query<DateObj>,
    controllers: web::Data<Mutex<ChannelController>>,
    role: AuthDetails<Role>,
    user: web::ReqData<UserMeta>,
) -> Result<impl Responder, ServiceError> {
    let manager = controllers.lock().await.get(*id).await.unwrap();
    let config = manager.config.lock().await.clone();

    match read_playlist(&config, obj.date.clone()).await {
        Ok(playlist) => Ok(web::Json(playlist)),
        Err(e) => Err(e),
    }
}

/// **Save playlist**
///
/// ```BASH
/// curl -X POST http://127.0.0.1:8787/api/playlist/1/
/// -H 'Content-Type: application/json' -H 'Authorization: Bearer <TOKEN>'
/// --data "{<JSON playlist data>}"
/// ```
#[post("/playlist/{id}/")]
#[protect(
    any("Role::GlobalAdmin", "Role::ChannelAdmin", "Role::User"),
    ty = "Role",
    expr = "user.channels.contains(&*id) || role.has_authority(&Role::GlobalAdmin)"
)]
pub async fn save_playlist(
    id: web::Path<i32>,
    data: web::Json<JsonPlaylist>,
    controllers: web::Data<Mutex<ChannelController>>,
    role: AuthDetails<Role>,
    user: web::ReqData<UserMeta>,
) -> Result<impl Responder, ServiceError> {
    let manager = controllers.lock().await.get(*id).await.unwrap();
    let config = manager.config.lock().await.clone();

    match write_playlist(&config, data.into_inner()).await {
        Ok(res) => Ok(web::Json(res)),
        Err(e) => Err(e),
    }
}

/// **Generate Playlist**
///
/// A new playlist will be generated and response.
///
/// ```BASH
/// curl -X POST http://127.0.0.1:8787/api/playlist/1/generate/2022-06-20
/// -H 'Content-Type: application/json' -H 'Authorization: Bearer <TOKEN>'
/// /// --data '{ "paths": [<list of paths>] }' # <- data is optional
/// ```
///
/// Or with template:
/// ```BASH
/// curl -X POST http://127.0.0.1:8787/api/playlist/1/generate/2023-00-05
/// -H 'Content-Type: application/json' -H 'Authorization: Bearer <TOKEN>'
/// --data '{"template": {"sources": [\
///            {"start": "00:00:00", "duration": "10:00:00", "shuffle": true, "paths": ["path/1", "path/2"]}, \
///            {"start": "10:00:00", "duration": "14:00:00", "shuffle": false, "paths": ["path/3", "path/4"]}]}}'
/// ```
#[post("/playlist/{id}/generate/{date}")]
#[protect(
    any("Role::GlobalAdmin", "Role::ChannelAdmin", "Role::User"),
    ty = "Role",
    expr = "user.channels.contains(&params.0) || role.has_authority(&Role::GlobalAdmin)"
)]
pub async fn gen_playlist(
    params: web::Path<(i32, String)>,
    data: Option<web::Json<PathsObj>>,
    controllers: web::Data<Mutex<ChannelController>>,
    role: AuthDetails<Role>,
    user: web::ReqData<UserMeta>,
) -> Result<impl Responder, ServiceError> {
    let manager = controllers.lock().await.get(params.0).await.unwrap();
    manager.config.lock().await.general.generate = Some(vec![params.1.clone()]);
    let storage = manager.config.lock().await.channel.storage.clone();

    if let Some(obj) = data {
        if let Some(paths) = &obj.paths {
            let mut path_list = vec![];

            for path in paths {
                let (p, _, _) = norm_abs_path(&storage, path)?;

                path_list.push(p);
            }

            manager.config.lock().await.storage.paths = path_list;
        }

        manager
            .config
            .lock()
            .await
            .general
            .template
            .clone_from(&obj.template);
    }

    match generate_playlist(manager).await {
        Ok(playlist) => Ok(web::Json(playlist)),
        Err(e) => Err(e),
    }
}

/// **Delete Playlist**
///
/// ```BASH
/// curl -X DELETE http://127.0.0.1:8787/api/playlist/1/2022-06-20
/// -H 'Content-Type: application/json' -H 'Authorization: Bearer <TOKEN>'
/// ```
#[delete("/playlist/{id}/{date}")]
#[protect(
    any("Role::GlobalAdmin", "Role::ChannelAdmin", "Role::User"),
    ty = "Role",
    expr = "user.channels.contains(&params.0) || role.has_authority(&Role::GlobalAdmin)"
)]
pub async fn del_playlist(
    params: web::Path<(i32, String)>,
    controllers: web::Data<Mutex<ChannelController>>,
    role: AuthDetails<Role>,
    user: web::ReqData<UserMeta>,
) -> Result<impl Responder, ServiceError> {
    let manager = controllers.lock().await.get(params.0).await.unwrap();
    let config = manager.config.lock().await.clone();

    match delete_playlist(&config, &params.1).await {
        Ok(m) => Ok(web::Json(m)),
        Err(e) => Err(e),
    }
}

/// ### Log file
///
/// **Read Log File**
///
/// ```BASH
/// curl -X GET http://127.0.0.1:8787/api/log/1?date=2022-06-20
/// -H 'Content-Type: application/json' -H 'Authorization: Bearer <TOKEN>'
/// ```
#[get("/log/{id}")]
#[protect(
    any("Role::GlobalAdmin", "Role::ChannelAdmin", "Role::User"),
    ty = "Role",
    expr = "user.channels.contains(&*id) || role.has_authority(&Role::GlobalAdmin)"
)]
pub async fn get_log(
    id: web::Path<i32>,
    log: web::Query<DateObj>,
    role: AuthDetails<Role>,
    user: web::ReqData<UserMeta>,
) -> Result<impl Responder, ServiceError> {
    read_log_file(&id, &log.date).await
}

/// ### File Operations
///
/// **Get File/Folder List**
///
/// ```BASH
/// curl -X POST http://127.0.0.1:8787/api/file/1/browse/ -H 'Content-Type: application/json'
/// -d '{ "source": "/" }' -H 'Authorization: Bearer <TOKEN>'
/// ```
#[post("/file/{id}/browse/")]
#[protect(
    any("Role::GlobalAdmin", "Role::ChannelAdmin", "Role::User"),
    ty = "Role",
    expr = "user.channels.contains(&*id) || role.has_authority(&Role::GlobalAdmin)"
)]
pub async fn file_browser(
    id: web::Path<i32>,
    data: web::Json<PathObject>,
    controllers: web::Data<Mutex<ChannelController>>,
    role: AuthDetails<Role>,
    user: web::ReqData<UserMeta>,
) -> Result<impl Responder, ServiceError> {
    let manager = controllers.lock().await.get(*id).await.unwrap();
    let channel = manager.channel.lock().await.clone();
    let config = manager.config.lock().await.clone();

    match browser(&config, &channel, &data.into_inner()).await {
        Ok(obj) => Ok(web::Json(obj)),
        Err(e) => Err(e),
    }
}

/// **Create Folder**
///
/// ```BASH
/// curl -X POST http://127.0.0.1:8787/api/file/1/create-folder/ -H 'Content-Type: application/json'
/// -d '{"source": "<FOLDER PATH>"}' -H 'Authorization: Bearer <TOKEN>'
/// ```
#[post("/file/{id}/create-folder/")]
#[protect(
    any("Role::GlobalAdmin", "Role::ChannelAdmin", "Role::User"),
    ty = "Role",
    expr = "user.channels.contains(&*id) || role.has_authority(&Role::GlobalAdmin)"
)]
pub async fn add_dir(
    id: web::Path<i32>,
    data: web::Json<PathObject>,
    controllers: web::Data<Mutex<ChannelController>>,
    role: AuthDetails<Role>,
    user: web::ReqData<UserMeta>,
) -> Result<HttpResponse, ServiceError> {
    let manager = controllers.lock().await.get(*id).await.unwrap();
    let config = manager.config.lock().await.clone();

    create_directory(&config, &data.into_inner()).await
}

/// **Rename File**
///
/// ```BASH
/// curl -X POST http://127.0.0.1:8787/api/file/1/rename/ -H 'Content-Type: application/json'
/// -d '{"source": "<SOURCE>", "target": "<TARGET>"}' -H 'Authorization: Bearer <TOKEN>'
/// ```
#[post("/file/{id}/rename/")]
#[protect(
    any("Role::GlobalAdmin", "Role::ChannelAdmin", "Role::User"),
    ty = "Role",
    expr = "user.channels.contains(&*id) || role.has_authority(&Role::GlobalAdmin)"
)]
pub async fn move_rename(
    id: web::Path<i32>,
    data: web::Json<MoveObject>,
    controllers: web::Data<Mutex<ChannelController>>,
    role: AuthDetails<Role>,
    user: web::ReqData<UserMeta>,
) -> Result<impl Responder, ServiceError> {
    let manager = controllers.lock().await.get(*id).await.unwrap();
    let config = manager.config.lock().await.clone();

    match rename_file(&config, &data.into_inner()).await {
        Ok(obj) => Ok(web::Json(obj)),
        Err(e) => Err(e),
    }
}

/// **Remove File/Folder**
///
/// ```BASH
/// curl -X POST http://127.0.0.1:8787/api/file/1/remove/ -H 'Content-Type: application/json'
/// -d '{"source": "<SOURCE>"}' -H 'Authorization: Bearer <TOKEN>'
/// ```
#[post("/file/{id}/remove/")]
#[protect(
    any("Role::GlobalAdmin", "Role::ChannelAdmin", "Role::User"),
    ty = "Role",
    expr = "user.channels.contains(&*id) || role.has_authority(&Role::GlobalAdmin)"
)]
pub async fn remove(
    id: web::Path<i32>,
    data: web::Json<PathObject>,
    controllers: web::Data<Mutex<ChannelController>>,
    role: AuthDetails<Role>,
    user: web::ReqData<UserMeta>,
) -> Result<impl Responder, ServiceError> {
    let manager = controllers.lock().await.get(*id).await.unwrap();
    let config = manager.config.lock().await.clone();
    let recursive = data.recursive;

    match remove_file_or_folder(&config, &data.into_inner().source, recursive).await {
        Ok(obj) => Ok(web::Json(obj)),
        Err(e) => Err(e),
    }
}

/// **Upload File**
///
/// ```BASH
/// curl -X PUT http://127.0.0.1:8787/api/file/1/upload/ -H 'Authorization: Bearer <TOKEN>'
/// -F "file=@file.mp4"
/// ```
#[allow(clippy::too_many_arguments)]
#[put("/file/{id}/upload/")]
#[protect(
    any("Role::GlobalAdmin", "Role::ChannelAdmin", "Role::User"),
    ty = "Role",
    expr = "user.channels.contains(&*id) || role.has_authority(&Role::GlobalAdmin)"
)]
async fn save_file(
    id: web::Path<i32>,
    req: HttpRequest,
    payload: Multipart,
    obj: web::Query<FileObj>,
    controllers: web::Data<Mutex<ChannelController>>,
    role: AuthDetails<Role>,
    user: web::ReqData<UserMeta>,
) -> Result<HttpResponse, ServiceError> {
    let manager = controllers.lock().await.get(*id).await.unwrap();
    let config = manager.config.lock().await.clone();

    let size: u64 = req
        .headers()
        .get("content-length")
        .and_then(|cl| cl.to_str().ok())
        .and_then(|cls| cls.parse().ok())
        .unwrap_or(0);

    upload(&config, size, payload, &obj.path, false).await
}

/// **Get File**
///
/// Can be used for preview video files
///
/// ```BASH
/// curl -X GET http://127.0.0.1:8787/file/1/path/to/file.mp4
/// ```
#[get("/file/{id}/{filename:.*}")]
async fn get_file(
    req: HttpRequest,
    controllers: web::Data<Mutex<ChannelController>>,
) -> Result<actix_files::NamedFile, ServiceError> {
    let id: i32 = req.match_info().query("id").parse()?;
    let manager = controllers.lock().await.get(id).await.unwrap();
    let config = manager.config.lock().await;
    let storage = config.channel.storage.clone();
    let file_path = req.match_info().query("filename");
    let (path, _, _) = norm_abs_path(&storage, file_path)?;
    let file = actix_files::NamedFile::open(path)?;

    Ok(file
        .use_last_modified(true)
        .set_content_disposition(ContentDisposition {
            disposition: DispositionType::Attachment,
            parameters: vec![],
        }))
}

/// **Get Public**
///
/// Can be used for HLS Playlist and other static files in public folder
///
/// ```BASH
/// curl -X GET http://127.0.0.1:8787/1/live/stream.m3u8
/// ```
#[get("/{id}/{public:live|preview|public}/{file_stem:.*}")]
async fn get_public(
    path: web::Path<(i32, String, String)>,
    controllers: web::Data<Mutex<ChannelController>>,
) -> Result<actix_files::NamedFile, ServiceError> {
    let (id, public, file_stem) = path.into_inner();

    let absolute_path = if file_stem.ends_with(".ts")
        || file_stem.ends_with(".m3u8")
        || file_stem.ends_with(".vtt")
    {
        let manager = controllers.lock().await.get(id).await.unwrap();
        let config = manager.config.lock().await;
        config.channel.public.join(public)
    } else {
        public_path()
    }
    .clean();

    let path = absolute_path.join(file_stem.as_str());
    let file = actix_files::NamedFile::open(path)?;

    Ok(file
        .use_last_modified(true)
        .set_content_disposition(ContentDisposition {
            disposition: DispositionType::Attachment,
            parameters: vec![],
        }))
}

/// **Import playlist**
///
/// Import text/m3u file and convert it to a playlist
/// lines with leading "#" will be ignore
///
/// ```BASH
/// curl -X PUT http://127.0.0.1:8787/api/file/1/import/ -H 'Authorization: Bearer <TOKEN>'
/// -F "file=@list.m3u"
/// ```
#[allow(clippy::too_many_arguments)]
#[put("/file/{id}/import/")]
#[protect(
    any("Role::GlobalAdmin", "Role::ChannelAdmin", "Role::User"),
    ty = "Role",
    expr = "user.channels.contains(&*id) || role.has_authority(&Role::GlobalAdmin)"
)]
async fn import_playlist(
    id: web::Path<i32>,
    req: HttpRequest,
    payload: Multipart,
    obj: web::Query<ImportObj>,
    controllers: web::Data<Mutex<ChannelController>>,
    role: AuthDetails<Role>,
    user: web::ReqData<UserMeta>,
) -> Result<HttpResponse, ServiceError> {
    let manager = controllers.lock().await.get(*id).await.unwrap();
    let channel_name = manager.channel.lock().await.name.clone();
    let config = manager.config.lock().await.clone();
    let file = obj.file.file_name().unwrap_or_default();
    let path = env::temp_dir().join(file);
    let path_clone = path.clone();
    let size: u64 = req
        .headers()
        .get("content-length")
        .and_then(|cl| cl.to_str().ok())
        .and_then(|cls| cls.parse().ok())
        .unwrap_or(0);

    upload(&config, size, payload, &path, true).await?;

    let response =
        web::block(move || import_file(&config, &obj.date, Some(channel_name), &path_clone))
            .await??;

    fs::remove_file(path).await?;

    Ok(HttpResponse::Ok().body(response))
}

/// **Program info**
///
/// Get program infos about given date, or current day
///
/// Examples:
///
/// * get program from current day
/// ```BASH
/// curl -X GET http://127.0.0.1:8787/api/program/1/ -H 'Authorization: Bearer <TOKEN>'
/// ```
///
/// * get a program range between two dates
/// ```BASH
/// curl -X GET http://127.0.0.1:8787/api/program/1/?start_after=2022-11-13T12:00:00&start_before=2022-11-20T11:59:59 \
/// -H 'Authorization: Bearer <TOKEN>'
/// ```
///
/// * get program from give day
/// ```BASH
/// curl -X GET http://127.0.0.1:8787/api/program/1/?start_after=2022-11-13T10:00:00 \
/// -H 'Authorization: Bearer <TOKEN>'
/// ```
#[get("/program/{id}/")]
#[protect(
    any("Role::GlobalAdmin", "Role::ChannelAdmin", "Role::User"),
    ty = "Role",
    expr = "user.channels.contains(&*id) || role.has_authority(&Role::GlobalAdmin)"
)]
async fn get_program(
    id: web::Path<i32>,
    obj: web::Query<ProgramObj>,
    controllers: web::Data<Mutex<ChannelController>>,
    role: AuthDetails<Role>,
    user: web::ReqData<UserMeta>,
) -> Result<impl Responder, ServiceError> {
    let manager = controllers.lock().await.get(*id).await.unwrap();
    let config = manager.config.lock().await.clone();
    let id = config.general.channel_id;
    let start_sec = config.playlist.start_sec.unwrap();
    let mut days = 0;
    let mut program = vec![];
    let after = obj.start_after;
    let mut before = obj.start_before;

    if after > before {
        before = chrono::Local
            .with_ymd_and_hms(after.year(), after.month(), after.day(), 23, 59, 59)
            .unwrap()
            .naive_local();
    }

    if start_sec > time_to_sec(&after.format("%H:%M:%S").to_string()) {
        days = 1;
    }

    let date_range = get_date_range(
        id,
        &vec_strings![
            (after - TimeDelta::try_days(days).unwrap_or_default()).format("%Y-%m-%d"),
            "-",
            before.format("%Y-%m-%d")
        ],
    );

    for date in date_range {
        let mut naive = NaiveDateTime::parse_from_str(
            &format!("{date} {}", sec_to_time(start_sec)),
            "%Y-%m-%d %H:%M:%S%.3f",
        )
        .unwrap();

        let playlist = match read_playlist(&config, date.clone()).await {
            Ok(p) => p,
            Err(e) => {
                error!("Error in Playlist from {date}: {e}");
                continue;
            }
        };

        for item in playlist.program {
            let start: DateTime<Local> = Local.from_local_datetime(&naive).unwrap();

            let source = match Regex::new(&config.text.regex)
                .ok()
                .and_then(|r| r.captures(&item.source))
            {
                Some(t) => t[1].to_string(),
                None => item.source,
            };

            let p_item = ProgramItem {
                source,
                start: start.format("%Y-%m-%d %H:%M:%S%.3f%:z").to_string(),
                title: item.title,
                r#in: item.seek,
                out: item.out,
                duration: item.duration,
                category: item.category,
            };

            if naive >= after && naive <= before {
                program.push(p_item);
            }

            naive += TimeDelta::try_milliseconds(((item.out - item.seek) * 1000.0) as i64)
                .unwrap_or_default();
        }
    }

    Ok(web::Json(program))
}

/// ### System Statistics
///
/// Get statistics about CPU, Ram, Disk, etc. usage.
///
/// ```BASH
/// curl -X GET http://127.0.0.1:8787/api/system/1
/// -H 'Content-Type: application/json' -H 'Authorization: Bearer <TOKEN>'
/// ```
#[get("/system/{id}")]
#[protect(
    any("Role::GlobalAdmin", "Role::ChannelAdmin", "Role::User"),
    ty = "Role",
    expr = "user.channels.contains(&*id) || role.has_authority(&Role::GlobalAdmin)"
)]
pub async fn get_system_stat(
    id: web::Path<i32>,
    controllers: web::Data<Mutex<ChannelController>>,
    role: AuthDetails<Role>,
    user: web::ReqData<UserMeta>,
) -> Result<impl Responder, ServiceError> {
    let manager = controllers.lock().await.get(*id).await.unwrap();
    let config = manager.config.lock().await.clone();

    let stat = web::block(move || system::stat(&config)).await?;

    Ok(web::Json(stat))
}<|MERGE_RESOLUTION|>--- conflicted
+++ resolved
@@ -482,12 +482,7 @@
         .lock()
         .await
         .get(*id)
-<<<<<<< HEAD
-        .await
-        .ok_or(format!("Channel {id} not found!"))?;
-=======
         .ok_or_else(|| format!("Channel {id} not found!"))?;
->>>>>>> a01f57d3
     let mut data = data.into_inner();
 
     if !role.has_authority(&Role::GlobalAdmin) {
@@ -581,16 +576,8 @@
         .lock()
         .await
         .get(*id)
-<<<<<<< HEAD
-        .await
-        .ok_or(ServiceError::BadRequest(format!(
-            "Channel ({id}) not exists!"
-        )))?;
-    let config = manager.config.lock().await.advanced.clone();
-=======
         .ok_or_else(|| ServiceError::BadRequest(format!("Channel ({id}) not exists!")))?;
     let config = manager.config.lock().unwrap().advanced.clone();
->>>>>>> a01f57d3
 
     Ok(web::Json(config))
 }
@@ -649,16 +636,8 @@
         .lock()
         .await
         .get(*id)
-<<<<<<< HEAD
-        .await
-        .ok_or(ServiceError::BadRequest(format!(
-            "Channel ({id}) not exists!"
-        )))?;
-    let config = manager.config.lock().await.clone();
-=======
         .ok_or_else(|| ServiceError::BadRequest(format!("Channel ({id}) not exists!")))?;
     let config = manager.config.lock().unwrap().clone();
->>>>>>> a01f57d3
 
     Ok(web::Json(config))
 }
