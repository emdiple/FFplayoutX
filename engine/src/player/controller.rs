use std::{
    cmp, fmt,
    path::Path,
    sync::{
        atomic::{AtomicBool, AtomicUsize, Ordering},
        Arc,
    },
};

use async_walkdir::WalkDir;
use log::*;
use m3u8_rs::Playlist;
use serde::{Deserialize, Serialize};
use sqlx::{Pool, Sqlite};
use tokio::{
    fs,
    io::{self, AsyncReadExt},
    process::{Child, ChildStdout},
    sync::Mutex,
    time::{sleep, Duration, Instant},
};
use tokio_stream::StreamExt;

use crate::utils::{config::PlayoutConfig, errors::ServiceError};
use crate::ARGS;
use crate::{
    db::{handles, models::Channel},
    utils::logging::Target,
};
use crate::{
    file::{init_storage, local::LocalStorage},
    player::{output::player, utils::Media},
};

const VERSION: &str = env!("CARGO_PKG_VERSION");

/// Defined process units.
#[derive(Clone, Debug, Default, Copy, Eq, Serialize, Deserialize, PartialEq)]
pub enum ProcessUnit {
    #[default]
    Decoder,
    Encoder,
    Ingest,
}

impl fmt::Display for ProcessUnit {
    fn fmt(&self, f: &mut fmt::Formatter) -> fmt::Result {
        match *self {
            Self::Decoder => write!(f, "Decoder"),
            Self::Encoder => write!(f, "Encoder"),
            Self::Ingest => write!(f, "Ingest"),
        }
    }
}

use ProcessUnit::*;

#[derive(Clone, Debug)]
pub struct ChannelManager {
    pub id: i32,
    pub db_pool: Pool<Sqlite>,
    pub config: Arc<Mutex<PlayoutConfig>>,
    pub channel: Arc<Mutex<Channel>>,
    pub decoder: Arc<Mutex<Option<Child>>>,
    pub encoder: Arc<Mutex<Option<Child>>>,
    pub ingest: Arc<Mutex<Option<Child>>>,
    pub ingest_stdout: Arc<Mutex<Option<ChildStdout>>>,
    pub ingest_is_alive: Arc<AtomicBool>,
    pub is_alive: Arc<AtomicBool>,
    pub is_processing: Arc<AtomicBool>,
    pub filter_chain: Option<Arc<Mutex<Vec<String>>>>,
    pub current_date: Arc<Mutex<String>>,
    pub list_init: Arc<AtomicBool>,
    pub current_media: Arc<Mutex<Option<Media>>>,
    pub current_list: Arc<Mutex<Vec<Media>>>,
    pub filler_list: Arc<Mutex<Vec<Media>>>,
    pub current_index: Arc<AtomicUsize>,
    pub filler_index: Arc<AtomicUsize>,
    pub storage: Arc<Mutex<LocalStorage>>,
}

impl ChannelManager {
    pub async fn new(db_pool: Pool<Sqlite>, channel: Channel, config: PlayoutConfig) -> Self {
        let channel_extensions = channel.extra_extensions.clone();
        let mut extensions = config.storage.extensions.clone();
        let mut extra_extensions = channel_extensions
            .split(',')
            .map(Into::into)
            .collect::<Vec<String>>();

        extensions.append(&mut extra_extensions);

        let storage = Arc::new(Mutex::new(
            init_storage(config.channel.storage.clone(), extensions).await,
        ));

        let storage_ins = storage.lock().await.clone();
        storage_ins.echo_log();

        Self {
            id: channel.id,
            db_pool,
            is_alive: Arc::new(AtomicBool::new(false)),
            channel: Arc::new(Mutex::new(channel)),
            config: Arc::new(Mutex::new(config)),
            list_init: Arc::new(AtomicBool::new(true)),
            current_media: Arc::new(Mutex::new(None)),
            current_list: Arc::new(Mutex::new(vec![Media::default()])),
            filler_list: Arc::new(Mutex::new(vec![])),
            current_index: Arc::new(AtomicUsize::new(0)),
            filler_index: Arc::new(AtomicUsize::new(0)),
            decoder: Arc::new(Mutex::new(None)),
            encoder: Arc::new(Mutex::new(None)),
            ingest: Arc::new(Mutex::new(None)),
            ingest_stdout: Arc::new(Mutex::new(None)),
            ingest_is_alive: Arc::new(AtomicBool::new(false)),
            is_processing: Arc::new(AtomicBool::new(false)),
            filter_chain: None,
            current_date: Arc::new(Mutex::new(String::new())),
            storage,
        }
    }

    pub async fn update_channel(self, other: &Channel) {
        let mut channel = self.channel.lock().await;

        channel.name.clone_from(&other.name);
        channel.preview_url.clone_from(&other.preview_url);
        channel.extra_extensions.clone_from(&other.extra_extensions);
        channel.active.clone_from(&other.active);
        channel.last_date.clone_from(&other.last_date);
        channel.time_shift.clone_from(&other.time_shift);
        channel.timezone.clone_from(&other.timezone);

<<<<<<< HEAD
        let s_path = Path::new(&other.storage);
        let s_type = select_storage_type(s_path);
=======
        let s_path = Path::new(&channel.storage);
>>>>>>> 0f9fdaaf
        let channel_extensions = channel.extra_extensions.clone();
        let mut extensions = self.config.lock().await.storage.extensions.clone();
        let mut extra_extensions = channel_extensions
            .split(',')
            .map(Into::into)
            .collect::<Vec<String>>();

        extensions.append(&mut extra_extensions);
        let mut storage = self.storage.lock().await;

<<<<<<< HEAD
        *storage = init_storage(s_type, s_path.to_path_buf(), extensions).await;

        let storage_ins = &storage.clone();
        storage_ins.echo_log();
=======
        *storage = init_storage(s_path.to_path_buf(), extensions).await;
>>>>>>> 0f9fdaaf
    }

    pub async fn update_config(&self, new_config: PlayoutConfig) {
        let mut config = self.config.lock().await;
        *config = new_config;
    }

    pub async fn start(&self) -> Result<(), ServiceError> {
        if self.is_alive.swap(true, Ordering::SeqCst) {
            return Ok(()); // runs already, don't start multiple instances
        }

        let self_clone = self.clone();
        let channel_id = self.channel.lock().await.id;

        handles::update_player(&self.db_pool, channel_id, true).await?;

        tokio::spawn(async move {
            const MAX_DELAY: Duration = Duration::from_secs(180);
            let mut elapsed = Duration::from_secs(5);
            let mut retry_delay = Duration::from_millis(500);

            while self_clone.channel.lock().await.active {
                self_clone.is_alive.store(true, Ordering::SeqCst);
                self_clone.list_init.store(true, Ordering::SeqCst);

                let timer = Instant::now();

                if let Err(e) = run_channel(self_clone.clone()).await {
                    self_clone.stop_all(false).await;

                    if !self_clone.channel.lock().await.active {
                        break;
                    }

                    if timer.elapsed() < elapsed {
                        elapsed += retry_delay;
                        retry_delay = cmp::min(retry_delay * 2, MAX_DELAY);
                    } else {
                        elapsed = Duration::from_secs(5);
                        retry_delay = Duration::from_secs(1);
                    }

                    let retry_msg =
                        format!("Retry in <yellow>{}</> seconds", retry_delay.as_secs());

                    error!(target: Target::all(), channel = channel_id; "Run channel <yellow>{channel_id}</> failed: {e} | {retry_msg}");

                    trace!(
                        "Runtime has <yellow>{}</> active tasks",
                        tokio::runtime::Handle::current()
                            .metrics()
                            .num_alive_tasks()
                    );

                    sleep(retry_delay).await;
                }
            }

            trace!("Async start done");
        });

        Ok(())
    }

    pub async fn foreground_start(&self, index: usize) -> Result<(), ServiceError> {
        if self.is_alive.swap(true, Ordering::SeqCst) {
            return Ok(()); // runs already, don't start multiple instances
        }

        self.is_alive.store(true, Ordering::SeqCst);
        self.list_init.store(true, Ordering::SeqCst);

        let self_clone = self.clone();
        let channel_id = self.channel.lock().await.id;

        handles::update_player(&self.db_pool, channel_id, true).await?;

        if index + 1 == ARGS.channel.clone().unwrap_or_default().len() {
            run_channel(self_clone).await?;
        } else {
            tokio::spawn(async move {
                if let Err(e) = run_channel(self_clone).await {
                    error!(target: Target::all(), channel = channel_id; "Run channel <yellow>{channel_id}</> failed: {e}");
                };
            });
        }

        Ok(())
    }

    pub async fn stop(&self, unit: ProcessUnit) {
        self.storage.lock().await.stop_watch().await;

        let child = match unit {
            Decoder => &self.decoder,
            Encoder => &self.encoder,
            Ingest => &self.ingest,
        };

        if let Some(p) = child.lock().await.as_mut() {
            if let Err(e) = p.kill().await {
                if !e.to_string().contains("exited process") {
                    error!("Failed to kill {unit} process: {e}");
                }
            }
        }

        self.wait(unit).await;
    }

    /// Wait for process to proper close.
    /// This prevents orphaned/zombi processes in system
    pub async fn wait(&self, unit: ProcessUnit) {
        let child = match unit {
            Decoder => &self.decoder,
            Encoder => &self.encoder,
            Ingest => &self.ingest,
        };

        if let Some(proc) = child.lock().await.as_mut() {
            let mut counter = 0;
            loop {
                match proc.try_wait() {
                    Ok(Some(_)) => {
                        break;
                    }
                    Ok(None) => {
                        if counter > 300 {
                            break;
                        }
                        tokio::time::sleep(tokio::time::Duration::from_millis(10)).await;

                        counter += 1;
                    }
                    Err(e) => {
                        if !e.to_string().contains("exited process") {
                            error!(target: Target::all(), channel = self.id; "{unit}: {e}");
                        }
                    }
                }
            }
        }

        *child.lock().await = None;

        tokio::time::sleep(tokio::time::Duration::from_millis(10)).await;
    }

    /// No matter what is running, terminate them all.
    pub async fn stop_all(&self, permanent: bool) {
        let channel_id = self.channel.lock().await.id;

        if permanent {
            if self.is_alive.load(Ordering::SeqCst) {
                debug!(target: Target::all(), channel = channel_id; "Deactivate playout and stop all child processes from channel: <yellow>{channel_id}</>");
            }

            if let Err(e) = handles::update_player(&self.db_pool, channel_id, false).await {
                error!(target: Target::all(), channel = channel_id; "Player status cannot be written: {e}");
            };
        } else {
            debug!(target: Target::all(), channel = channel_id; "Stop all child processes from channel: <yellow>{channel_id}</>");
        }

        self.is_alive.store(false, Ordering::SeqCst);
        self.ingest_is_alive.store(false, Ordering::SeqCst);

        for unit in [Decoder, Encoder, Ingest] {
            self.stop(unit).await;
        }
    }
}

#[derive(Clone, Debug, Default)]
pub struct ChannelController {
    pub managers: Vec<ChannelManager>,
}

impl ChannelController {
    pub fn new() -> Self {
        Self { managers: vec![] }
    }

    pub fn add(&mut self, manager: ChannelManager) {
        self.managers.push(manager);
    }

    pub async fn get(&self, id: i32) -> Option<ChannelManager> {
        for manager in &self.managers {
            if manager.channel.lock().await.id == id {
                return Some(manager.clone());
            }
        }

        None
    }

    pub async fn remove(&mut self, channel_id: i32) {
        let mut indices = Vec::new();

        for (i, manager) in self.managers.iter().enumerate() {
            let channel = manager.channel.lock().await;
            if channel.id == channel_id {
                indices.push(i);
            }
        }

        indices.reverse();

        for i in indices {
            self.managers.remove(i);
        }
    }

    pub fn run_count(&self) -> usize {
        self.managers
            .iter()
            .filter(|manager| manager.is_alive.load(Ordering::SeqCst))
            .count()
    }
}

async fn run_channel(manager: ChannelManager) -> Result<(), ServiceError> {
    let config = manager.config.lock().await.clone();
    let filler_list = manager.filler_list.clone();
    let channel_id = config.general.channel_id;

    drain_hls_path(&config.channel.public).await?;

    debug!(target: Target::all(), channel = channel_id; "Start ffplayout v{VERSION}, channel: <yellow>{channel_id}</>");

    // Fill filler list, can also be a single file.
    // INFO: Was running in a thread, but when it runs in a tokio task and
    // after start a filler is needed, the first one will be ignored because the list is not filled.

    if filler_list.lock().await.is_empty() {
        manager
            .storage
            .lock()
            .await
            .fill_filler_list(&config, Some(filler_list.clone()))
            .await;
    }

    player(manager).await
}

pub async fn drain_hls_path(path: &Path) -> io::Result<()> {
    let m3u8_files = find_m3u8_files(path).await?;
    let mut pl_segments = vec![];

    for file in m3u8_files {
        let mut file = fs::File::open(file).await?;
        let mut bytes: Vec<u8> = Vec::new();
        file.read_to_end(&mut bytes).await?;

        if let Ok(Playlist::MediaPlaylist(pl)) = m3u8_rs::parse_playlist_res(&bytes) {
            for segment in pl.segments {
                pl_segments.push(segment.uri);
            }
        };
    }

    delete_old_segments(path, &pl_segments).await
}

/// Recursively searches for all files with the .m3u8 extension in the specified path.
async fn find_m3u8_files(path: &Path) -> io::Result<Vec<String>> {
    let mut m3u8_files = Vec::new();
    let mut entries = WalkDir::new(path);

    while let Some(Ok(entry)) = entries.next().await {
        if entry.path().is_file() && entry.path().extension().is_some_and(|ext| ext == "m3u8") {
            m3u8_files.push(entry.path().to_string_lossy().to_string());
        }
    }

    Ok(m3u8_files)
}

/// Check if segment is in playlist, if not, delete it.
async fn delete_old_segments<P: AsRef<Path> + Clone + std::fmt::Debug>(
    // to-do: should be backend_storage compatible!
    path: P,
    pl_segments: &[String],
) -> io::Result<()> {
    let mut entries = WalkDir::new(path);

    while let Some(Ok(entry)) = entries.next().await {
        if entry.path().is_file()
            && entry
                .path()
                .extension()
                .is_some_and(|ext| ext == "ts" || ext == "vtt")
        {
            let filename = entry.file_name().to_string_lossy().to_string();

            if !pl_segments.contains(&filename) {
                fs::remove_file(entry.path()).await?;
            }
        }
    }

    Ok(())
}<|MERGE_RESOLUTION|>--- conflicted
+++ resolved
@@ -132,12 +132,8 @@
         channel.time_shift.clone_from(&other.time_shift);
         channel.timezone.clone_from(&other.timezone);
 
-<<<<<<< HEAD
         let s_path = Path::new(&other.storage);
         let s_type = select_storage_type(s_path);
-=======
-        let s_path = Path::new(&channel.storage);
->>>>>>> 0f9fdaaf
         let channel_extensions = channel.extra_extensions.clone();
         let mut extensions = self.config.lock().await.storage.extensions.clone();
         let mut extra_extensions = channel_extensions
@@ -148,14 +144,10 @@
         extensions.append(&mut extra_extensions);
         let mut storage = self.storage.lock().await;
 
-<<<<<<< HEAD
         *storage = init_storage(s_type, s_path.to_path_buf(), extensions).await;
 
         let storage_ins = &storage.clone();
         storage_ins.echo_log();
-=======
-        *storage = init_storage(s_path.to_path_buf(), extensions).await;
->>>>>>> 0f9fdaaf
     }
 
     pub async fn update_config(&self, new_config: PlayoutConfig) {
