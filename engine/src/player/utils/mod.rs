use std::{
    ffi::OsStr,
    fmt,
    fs::{metadata, File},
    io::Error,
    net::TcpListener,
    path::{Path, PathBuf},
    process::{exit, Stdio},
    str::FromStr,
    sync::{atomic::Ordering, Arc},
};

use chrono::{prelude::*, TimeDelta};
use ffprobe::{ffprobe, Stream as FFStream};
use log::*;
use rand::prelude::*;
use regex::Regex;
use reqwest::header;
use serde::{de::Deserializer, Deserialize, Serialize};
use serde_json::{json, Map, Value};
use tokio::{
    io::{AsyncBufReadExt, BufReader},
    process::{ChildStderr, Command},
    sync::Mutex,
};

pub mod folder;
pub mod import;
pub mod json_serializer;
pub mod json_validate;

use crate::player::{
    controller::{
        ChannelManager,
        ProcessUnit::{self, *},
    },
    filter::{filter_chains, Filters},
};
use crate::utils::{
    config::{OutputMode::*, PlayoutConfig, FFMPEG_IGNORE_ERRORS, FFMPEG_UNRECOVERABLE_ERRORS},
    errors::{ProcessError, ServiceError},
    logging::Target,
    time_machine::time_now,
};
pub use json_serializer::{read_json, JsonPlaylist};

use crate::vec_strings;

/// Compare incoming stream name with expecting name, but ignore question mark.
pub fn valid_stream(msg: &str) -> bool {
    if let Some((unexpected, expected)) = msg.split_once(',') {
        let re = Regex::new(r".*Unexpected stream|App field don't match up|expecting|[\s]+|\?$")
            .unwrap();
        let unexpected = re.replace_all(unexpected, "");
        let expected = re.replace_all(expected, "");

        if unexpected == expected {
            return true;
        }
    }

    false
}

/// Prepare output parameters
///
/// Seek for multiple outputs and add mapping for it.
pub fn prepare_output_cmd(
    config: &PlayoutConfig,
    mut cmd: Vec<String>,
    filters: &Option<Filters>,
) -> Vec<String> {
    let mut output_params = config.output.clone().output_cmd.unwrap();
    let mut new_params = vec![];
    let mut count = 0;
    let re_v = Regex::new(r"\[?0:v(:0)?\]?").unwrap();
    let vtt_dummy = config
        .channel
        .storage
        .join(config.processing.vtt_dummy.clone().unwrap_or_default());

    if let Some(mut filter) = filters.clone() {
        for (i, param) in output_params.iter().enumerate() {
            if filter.video_out_link.len() > count && re_v.is_match(param) {
                // replace mapping with link from filter struct
                new_params.push(filter.video_out_link[count].clone());
            } else {
                new_params.push(param.clone());
            }

            // Check if parameter is a output
            if i > 0
                && !param.starts_with('-')
                && !output_params[i - 1].starts_with('-')
                && i < output_params.len() - 1
            {
                count += 1;

                if filter.video_out_link.len() > count
                    && !output_params.contains(&"-map".to_string())
                {
                    new_params.append(&mut vec_strings![
                        "-map",
                        filter.video_out_link[count].clone()
                    ]);

                    for i in 0..config.processing.audio_tracks {
                        new_params.append(&mut vec_strings!["-map", format!("0:a:{i}")]);
                    }
                }
            }
        }

        output_params = new_params;

        cmd.append(&mut filter.cmd());

        // add mapping at the begin, if needed
        if !filter.map().iter().all(|item| output_params.contains(item))
            && filter.output_chain.is_empty()
            && filter.video_out_link.is_empty()
        {
            cmd.append(&mut filter.map());
        } else if &output_params[0] != "-map" && !filter.video_out_link.is_empty() {
            cmd.append(&mut vec_strings!["-map", filter.video_out_link[0].clone()]);

            for i in 0..config.processing.audio_tracks {
                cmd.append(&mut vec_strings!["-map", format!("0:a:{i}")]);
            }
        }
    }

    if config.processing.vtt_enable && vtt_dummy.is_file() {
        let i = cmd.iter().filter(|&n| n == "-i").count().saturating_sub(1);

        cmd.append(&mut vec_strings!("-map", format!("{i}:s?")));
    }

    cmd.append(&mut output_params);

    cmd
}

/// map media struct to json object
pub fn get_media_map(media: Media) -> Value {
    let mut obj = json!({
        "in": media.seek,
        "out": media.out,
        "duration": media.duration,
        "category": media.category,
        "source": media.source,
    });

    if let Some(title) = media.title {
        obj.as_object_mut()
            .unwrap()
            .insert("title".to_string(), Value::String(title));
    }

    obj
}

/// prepare json object for response
pub async fn get_data_map(manager: &ChannelManager) -> Map<String, Value> {
    let media = manager
        .current_media
        .lock()
        .await
        .clone()
<<<<<<< HEAD
        .unwrap_or(Media::new(0, "", false));
    let channel = manager.channel.lock().await.clone();
    let config = manager.config.lock().await.processing.clone();
=======
        .unwrap_or_else(|| Media::new(0, "", false));
    let channel = manager.channel.lock().unwrap().clone();
    let config = manager.config.lock().unwrap().processing.clone();
>>>>>>> a01f57d3
    let ingest_is_running = manager.ingest_is_running.load(Ordering::SeqCst);

    let mut data_map = Map::new();
    let current_time = time_in_seconds();
    let shift = channel.time_shift;
    let begin = media.begin.unwrap_or(0.0) - shift;
    let played_time = current_time - begin;

    data_map.insert("index".to_string(), json!(media.index));
    data_map.insert("ingest".to_string(), json!(ingest_is_running));
    data_map.insert("mode".to_string(), json!(config.mode));
    data_map.insert(
        "shift".to_string(),
        json!((shift * 1000.0).round() / 1000.0),
    );
    data_map.insert(
        "elapsed".to_string(),
        json!((played_time * 1000.0).round() / 1000.0),
    );
    data_map.insert("media".to_string(), get_media_map(media));

    data_map
}

/// Video clip struct to hold some important states and comments for current media.
#[derive(Debug, Serialize, Deserialize, Clone)]
pub struct Media {
    #[serde(skip_serializing, skip_deserializing)]
    pub begin: Option<f64>,

    #[serde(skip_serializing, skip_deserializing)]
    pub index: Option<usize>,
    #[serde(default, skip_serializing_if = "Option::is_none")]
    pub title: Option<String>,
    #[serde(rename = "in")]
    pub seek: f64,
    pub out: f64,
    pub duration: f64,

    #[serde(skip_serializing, skip_deserializing)]
    pub duration_audio: f64,

    #[serde(
        default,
        deserialize_with = "null_string",
        skip_serializing_if = "is_empty_string"
    )]
    pub category: String,
    #[serde(deserialize_with = "null_string")]
    pub source: String,

    #[serde(
        default,
        deserialize_with = "null_string",
        skip_serializing_if = "is_empty_string"
    )]
    pub audio: String,

    #[serde(skip_serializing, skip_deserializing)]
    pub cmd: Option<Vec<String>>,

    #[serde(skip_serializing, skip_deserializing)]
    pub filter: Option<Filters>,

    #[serde(default, skip_serializing_if = "is_empty_string")]
    pub custom_filter: String,

    #[serde(skip_serializing, skip_deserializing)]
    pub probe: Option<MediaProbe>,

    #[serde(skip_serializing, skip_deserializing)]
    pub probe_audio: Option<MediaProbe>,

    #[serde(skip_serializing, skip_deserializing)]
    pub last_ad: bool,

    #[serde(skip_serializing, skip_deserializing)]
    pub next_ad: bool,

    #[serde(default, skip_serializing, skip_deserializing)]
    pub skip: bool,

    #[serde(default, skip_serializing)]
    pub unit: ProcessUnit,
}

impl Media {
    pub fn new(index: usize, src: &str, do_probe: bool) -> Self {
        let mut duration = 0.0;
        let mut probe = None;

        if do_probe && (is_remote(src) || Path::new(src).is_file()) {
            if let Ok(p) = MediaProbe::new(src) {
                probe = Some(p.clone());

                duration = p
                    .format
                    .duration
                    .unwrap_or_default()
                    .parse()
                    .unwrap_or_default();
            }
        }

        Self {
            begin: None,
            index: Some(index),
            title: None,
            seek: 0.0,
            out: duration,
            duration,
            duration_audio: 0.0,
            category: String::new(),
            source: src.to_string(),
            audio: String::new(),
            cmd: Some(vec_strings!["-i", src]),
            filter: None,
            custom_filter: String::new(),
            probe,
            probe_audio: None,
            last_ad: false,
            next_ad: false,
            skip: false,
            unit: Decoder,
        }
    }

    pub fn add_probe(&mut self, check_audio: bool) -> Result<(), String> {
        let mut errors = vec![];

        if self.probe.is_none() {
            match MediaProbe::new(&self.source) {
                Ok(probe) => {
                    self.probe = Some(probe.clone());

                    if let Some(dur) = probe
                        .format
                        .duration
                        .map(|d| d.parse().unwrap_or_default())
                        .filter(|d| !is_close(*d, self.duration, 0.5))
                    {
                        self.duration = dur;

                        if self.out == 0.0 {
                            self.out = dur;
                        }
                    }
                }
                Err(e) => errors.push(e.to_string()),
            };

            if check_audio && Path::new(&self.audio).is_file() {
                match MediaProbe::new(&self.audio) {
                    Ok(probe) => {
                        self.probe_audio = Some(probe.clone());

                        if !probe.audio_streams.is_empty() {
                            self.duration_audio = probe.audio_streams[0]
                                .duration
                                .clone()
                                .and_then(|d| d.parse::<f64>().ok())
                                .unwrap_or_default();
                        }
                    }
                    Err(e) => errors.push(e.to_string()),
                }
            }
        }

        if !errors.is_empty() {
            return Err(errors.join(", "));
        }

        Ok(())
    }

    pub async fn add_filter(
        &mut self,
        config: &PlayoutConfig,
        filter_chain: &Option<Arc<Mutex<Vec<String>>>>,
    ) {
        let mut node = self.clone();
<<<<<<< HEAD
        self.filter = Some(filter_chains(config, &mut node, filter_chain).await)
=======
        self.filter = Some(filter_chains(config, &mut node, filter_chain));
>>>>>>> a01f57d3
    }
}

impl PartialEq for Media {
    fn eq(&self, other: &Self) -> bool {
        self.title == other.title
            && self.seek == other.seek
            && self.out == other.out
            && self.duration == other.duration
            && self.source == other.source
            && self.category == other.category
            && self.audio == other.audio
            && self.custom_filter == other.custom_filter
    }
}

impl Eq for Media {}

fn null_string<'de, D>(d: D) -> Result<String, D::Error>
where
    D: Deserializer<'de>,
{
    Deserialize::deserialize(d).map(|x: Option<_>| x.unwrap_or_default())
}

#[allow(clippy::trivially_copy_pass_by_ref)]
fn is_empty_string(st: &String) -> bool {
    *st == String::new()
}

/// We use the ffprobe crate, but we map the metadata to our needs.
#[derive(Debug, Serialize, Deserialize, Clone, PartialEq)]
pub struct MediaProbe {
    pub format: ffprobe::Format,
    pub audio_streams: Vec<FFStream>,
    pub video_streams: Vec<FFStream>,
}

impl MediaProbe {
    pub fn new(input: &str) -> Result<Self, ProcessError> {
        let probe = ffprobe(input);
        let mut a_stream = vec![];
        let mut v_stream = vec![];

        match probe {
            Ok(obj) => {
                for stream in obj.streams {
                    let cp_stream = stream.clone();

                    if let Some(c_type) = cp_stream.codec_type {
                        match c_type.as_str() {
                            "audio" => a_stream.push(stream),
                            "video" => v_stream.push(stream),
                            _ => {}
                        }
                    } else {
                        error!("No codec type found for stream: {stream:?}");
                    }
                }

                Ok(Self {
                    format: obj.format,
                    audio_streams: a_stream,
                    video_streams: v_stream,
                })
            }
            Err(e) => {
                if !Path::new(input).is_file() && !is_remote(input) {
                    Err(ProcessError::Custom(format!(
                        "File <b><magenta>{input}</></b> not exist!"
                    )))
                } else {
                    Err(ProcessError::Ffprobe(e))
                }
            }
        }
    }
}

/// Calculate fps from rate/factor string
pub fn fps_calc(r_frame_rate: &str, default: f64) -> f64 {
    if let Some((r, f)) = r_frame_rate.split_once('/') {
        if let (Ok(r_value), Ok(f_value)) = (r.parse::<f64>(), f.parse::<f64>()) {
            return r_value / f_value;
        }
    }

    default
}

pub fn json_reader(path: &PathBuf) -> Result<JsonPlaylist, Error> {
    let f = File::options().read(true).write(false).open(path)?;
    let p = serde_json::from_reader(f)?;

    Ok(p)
}

pub fn json_writer(path: &PathBuf, data: JsonPlaylist) -> Result<(), Error> {
    let f = File::options()
        .write(true)
        .truncate(true)
        .create(true)
        .open(path)?;
    serde_json::to_writer_pretty(f, &data)?;

    Ok(())
}

/// Get current time in seconds.
pub fn time_in_seconds() -> f64 {
    let local: DateTime<Local> = time_now();

    (local.hour() * 3600 + local.minute() * 60 + local.second()) as f64
        + (local.nanosecond() as f64 / 1000000000.0)
}

/// Get current date for playlist, but check time with conditions:
///
/// - When time is before playlist start, get date from yesterday.
/// - When given next_start is over target length (normally a full day), get date from tomorrow.
pub fn get_date(seek: bool, start: f64, get_next: bool) -> String {
    let local: DateTime<Local> = time_now();

    if seek && start > time_in_seconds() {
        return (local - TimeDelta::try_days(1).unwrap())
            .format("%Y-%m-%d")
            .to_string();
    }

    if start == 0.0 && get_next && time_in_seconds() > 86397.9 {
        return (local + TimeDelta::try_days(1).unwrap())
            .format("%Y-%m-%d")
            .to_string();
    }

    local.format("%Y-%m-%d").to_string()
}

pub fn time_from_header(headers: &header::HeaderMap) -> Option<DateTime<Local>> {
    if let Some(time) = headers.get(header::LAST_MODIFIED) {
        if let Ok(t) = time.to_str() {
            let time = DateTime::parse_from_rfc2822(t);
            let date_time: DateTime<Local> = time.unwrap().into();
            return Some(date_time);
        };
    }

    None
}

/// Get file modification time.
pub fn modified_time(path: &str) -> Option<String> {
    if is_remote(path) {
        let response = reqwest::blocking::Client::new().head(path).send();

        if let Ok(resp) = response {
            if resp.status().is_success() {
                if let Some(time) = time_from_header(resp.headers()) {
                    return Some(time.to_string());
                }
            }
        }

        return None;
    }

    if let Ok(time) = metadata(path).and_then(|metadata| metadata.modified()) {
        let date_time: DateTime<Local> = time.into();
        return Some(date_time.to_string());
    }

    None
}

/// Convert a formatted time string to seconds.
pub fn time_to_sec(time_str: &str) -> f64 {
    if matches!(time_str, "now" | "" | "none") || !time_str.contains(':') {
        return time_in_seconds();
    }

    let mut t = time_str.split(':').filter_map(|n| f64::from_str(n).ok());

    t.next().unwrap_or(0.0) * 3600.0 + t.next().unwrap_or(0.0) * 60.0 + t.next().unwrap_or(0.0)
}

/// Convert floating number (seconds) to a formatted time string.
pub fn sec_to_time(sec: f64) -> String {
    let s = (sec * 1000.0).round() / 1000.0;

    format!(
        "{:0>2}:{:0>2}:{:06.3}",
        (s / 3600.0) as i32,
        (s / 60.0 % 60.0) as i32,
        (s % 60.0),
    )
}

/// get file extension
pub fn file_extension(filename: &Path) -> Option<&str> {
    filename.extension().and_then(OsStr::to_str)
}

/// Test if given numbers are close to each other,
/// with a third number for setting the maximum range.
pub fn is_close<T: num_traits::Signed + std::cmp::PartialOrd>(a: T, b: T, to: T) -> bool {
    (a - b).abs() < to
}

/// add duration from all media clips
pub fn sum_durations(clip_list: &[Media]) -> f64 {
    clip_list.iter().map(|item| item.out).sum()
}

/// Get delta between clip start and current time. This value we need to check,
/// if we still in sync.
///
/// We also get here the global delta between clip start and time when a new playlist should start.
pub fn get_delta(config: &PlayoutConfig, begin: &f64) -> (f64, f64) {
    let mut current_time = time_in_seconds();
    let start = config.playlist.start_sec.unwrap();
    let length = config.playlist.length_sec.unwrap_or(86400.0);
    let mut target_length = 86400.0;

    if length > 0.0 && length != target_length {
        target_length = length;
    }

    if begin == &start && start == 0.0 && 86400.0 - current_time < 4.0 {
        current_time -= 86400.0;
    } else if start >= current_time && begin != &start {
        current_time += 86400.0;
    }

    let mut current_delta = begin - current_time;

    if is_close(
        current_delta.abs(),
        86400.0,
        config.general.stop_threshold + 2.0,
    ) {
        current_delta = current_delta.abs() - 86400.0;
    }

    let total_delta = if current_time < start {
        start - current_time
    } else {
        target_length + start - current_time
    };

    (current_delta, total_delta)
}

/// Loop image until target duration is reached.
pub fn loop_image(config: &PlayoutConfig, node: &Media) -> Vec<String> {
    let duration = node.out - node.seek;
    let mut source_cmd: Vec<String> = vec_strings!["-loop", "1", "-i", node.source.clone()];

    info!(
        "Loop image <b><magenta>{}</></b>, total duration: <yellow>{duration:.2}</>",
        node.source
    );

    if Path::new(&node.audio).is_file() {
        if node.seek > 0.0 {
            source_cmd.append(&mut vec_strings!["-ss", node.seek]);
        }

        source_cmd.append(&mut vec_strings!["-i", node.audio.clone()]);
    }

    source_cmd.append(&mut vec_strings!["-t", duration]);

    if config.processing.vtt_enable {
        let vtt_file = Path::new(&node.source).with_extension("vtt");
        let vtt_dummy = config
            .channel
            .storage
            .join(config.processing.vtt_dummy.clone().unwrap_or_default());

        if node.seek > 0.5 {
            source_cmd.append(&mut vec_strings!["-ss", node.seek]);
        }

        if vtt_file.is_file() {
            source_cmd.append(&mut vec_strings![
                "-i",
                vtt_file.to_string_lossy(),
                "-t",
                node.out
            ]);
        } else if vtt_dummy.is_file() {
            source_cmd.append(&mut vec_strings!["-i", vtt_dummy.to_string_lossy()]);
        } else {
            error!("WebVTT enabled, but no vtt or dummy file found!");
        }
    }

    source_cmd
}

/// Loop filler until target duration is reached.
pub fn loop_filler(config: &PlayoutConfig, node: &Media) -> Vec<String> {
    let loop_count = (node.out / node.duration).ceil() as i32;
    let mut source_cmd = vec![];

    if loop_count > 1 {
        info!("Loop <b><magenta>{}</></b> <yellow>{loop_count}</> times, total duration: <yellow>{:.2}</>", node.source, node.out);

        source_cmd.append(&mut vec_strings!["-stream_loop", loop_count]);
    }

    source_cmd.append(&mut vec_strings!["-i", node.source, "-t", node.out]);

    if config.processing.vtt_enable {
        let vtt_file = Path::new(&node.source).with_extension("vtt");
        let vtt_dummy = config
            .channel
            .storage
            .join(config.processing.vtt_dummy.clone().unwrap_or_default());

        if vtt_file.is_file() {
            if loop_count > 1 {
                source_cmd.append(&mut vec_strings!["-stream_loop", loop_count]);
            }

            source_cmd.append(&mut vec_strings![
                "-i",
                vtt_file.to_string_lossy(),
                "-t",
                node.out
            ]);
        } else if vtt_dummy.is_file() {
            source_cmd.append(&mut vec_strings!["-i", vtt_dummy.to_string_lossy()]);
        } else {
            error!("WebVTT enabled, but no vtt or dummy file found!");
        }
    }

    source_cmd
}

/// Set clip seek in and length value.
pub fn seek_and_length(config: &PlayoutConfig, node: &mut Media) -> Vec<String> {
    let loop_count = (node.out / node.duration).ceil() as i32;
    let mut source_cmd = vec![];
    let mut cut_audio = false;
    let mut loop_audio = false;
    let remote_source = is_remote(&node.source);

    if remote_source && node.probe.clone().and_then(|f| f.format.duration).is_none() {
        node.out -= node.seek;
        node.seek = 0.0;
    } else if node.seek > 0.5 {
        source_cmd.append(&mut vec_strings!["-ss", node.seek]);
    }

    if loop_count > 1 {
        info!("Loop <b><magenta>{}</></b> <yellow>{loop_count}</> times, total duration: <yellow>{:.2}</>", node.source, node.out);

        source_cmd.append(&mut vec_strings!["-stream_loop", loop_count]);
    }

    source_cmd.append(&mut vec_strings!["-i", node.source.clone()]);

    if node.duration > node.out || remote_source || loop_count > 1 {
        source_cmd.append(&mut vec_strings!["-t", node.out - node.seek]);
    }

    if !node.audio.is_empty() {
        if node.seek > 0.5 {
            source_cmd.append(&mut vec_strings!["-ss", node.seek]);
        }

        if node.duration_audio > node.out {
            cut_audio = true;
        } else if node.duration_audio < node.out {
            source_cmd.append(&mut vec_strings!["-stream_loop", -1]);
            loop_audio = true;
        }

        source_cmd.append(&mut vec_strings!["-i", node.audio.clone()]);

        if cut_audio || loop_audio || remote_source {
            source_cmd.append(&mut vec_strings!["-t", node.out - node.seek]);
        }
    }

    if config.processing.vtt_enable {
        let vtt_file = Path::new(&node.source).with_extension("vtt");
        let vtt_dummy = config
            .channel
            .storage
            .join(config.processing.vtt_dummy.clone().unwrap_or_default());

        if node.seek > 0.5 {
            source_cmd.append(&mut vec_strings!["-ss", node.seek]);
        }

        if vtt_file.is_file() {
            if loop_count > 1 {
                source_cmd.append(&mut vec_strings!["-stream_loop", loop_count]);
            }

            source_cmd.append(&mut vec_strings!["-i", vtt_file.to_string_lossy()]);

            if node.duration > node.out || remote_source || loop_count > 1 {
                source_cmd.append(&mut vec_strings!["-t", node.out - node.seek]);
            }
        } else if vtt_dummy.is_file() {
            source_cmd.append(&mut vec_strings!["-i", vtt_dummy.to_string_lossy()]);
        } else {
            error!("<b><magenta>{:?}</></b> not found!", vtt_dummy);
        }
    }

    source_cmd
}

/// Create a dummy clip as a placeholder for missing video files.
pub fn gen_dummy(config: &PlayoutConfig, duration: f64) -> (String, Vec<String>) {
    let color = "#121212";
    let source = format!(
        "color=c={color}:s={}x{}:d={duration}",
        config.processing.width, config.processing.height
    );
    let mut source_cmd: Vec<String> = vec_strings![
        "-f",
        "lavfi",
        "-i",
        format!(
            "{source}:r={},format=pix_fmts=yuv420p",
            config.processing.fps
        ),
        "-f",
        "lavfi",
        "-i",
        format!("anoisesrc=d={duration}:c=pink:r=48000:a=0.3")
    ];

    if config.processing.vtt_enable {
        let vtt_dummy = config
            .channel
            .storage
            .join(config.processing.vtt_dummy.clone().unwrap_or_default());

        if vtt_dummy.is_file() {
            source_cmd.append(&mut vec_strings!["-i", vtt_dummy.to_string_lossy()]);
        } else {
            error!("WebVTT enabled, but no vtt or dummy file found!");
        }
    }

    (source, source_cmd)
}

// fn get_output_count(cmd: &[String]) -> i32 {
//     let mut count = 0;

//     if let Some(index) = cmd.iter().position(|c| c == "-var_stream_map") {
//         if let Some(mapping) = cmd.get(index + 1) {
//             return mapping.split(' ').count() as i32;
//         };
//     };

//     for (i, param) in cmd.iter().enumerate() {
//         if i > 0 && !param.starts_with('-') && !cmd[i - 1].starts_with('-') {
//             count += 1;
//         }
//     }

//     count
// }

pub fn is_remote(path: &str) -> bool {
    Regex::new(r"^(https?|rtmps?|rts?p|udp|tcp|srt)://.*")
        .unwrap()
        .is_match(&path.to_lowercase())
}

/// Check if file can include or has to exclude.
/// For example when a file is on given HLS output path, it should exclude.
/// Or when the file extension is set under storage config it can be include.
pub fn include_file_extension(config: &PlayoutConfig, file_path: &Path) -> bool {
    let mut include = false;

    if let Some(ext) = file_extension(file_path) {
        if config.storage.extensions.contains(&ext.to_lowercase()) {
            include = true;
        }
    }

    if config.output.mode == HLS {
        if let Some(ts_path) = config
            .output
            .output_cmd
            .clone()
            .unwrap_or_else(|| vec![String::new()])
            .iter()
            .find(|s| s.contains(".ts"))
        {
            if let Some(p) = Path::new(ts_path).parent() {
                if file_path.starts_with(p) {
                    include = false;
                }
            }
        }

        if let Some(m3u8_path) = config
            .output
            .output_cmd
            .clone()
            .unwrap_or_else(|| vec![String::new()])
            .iter()
            .find(|s| s.contains(".m3u8") && !s.contains("master.m3u8"))
        {
            if let Some(p) = Path::new(m3u8_path).parent() {
                if file_path.starts_with(p) {
                    include = false;
                }
            }
        }
    }

    include
}

/// Read ffmpeg stderr decoder and encoder instance
/// and log the output.
pub async fn stderr_reader(
    buffer: tokio::io::BufReader<ChildStderr>,
    ignore: Vec<String>,
    suffix: ProcessUnit,
    manager: ChannelManager,
) -> Result<(), ServiceError> {
    let id = manager.channel.lock().await.id;
    let mut lines = buffer.lines();

    while let Some(line) = lines.next_line().await? {
        if FFMPEG_IGNORE_ERRORS.iter().any(|i| line.contains(*i))
            || ignore.iter().any(|i| line.contains(i))
        {
            continue;
        }

        if line.contains("[info]") {
            info!(target: Target::file_mail(), channel = id;
                "<bright black>[{suffix}]</> {}",
                line.replace("[info] ", "")
            );
        } else if line.contains("[warning]") {
            warn!(target: Target::file_mail(), channel = id;
                "<bright black>[{suffix}]</> {}",
                line.replace("[warning] ", "")
            );
        } else if line.contains("[error]") || line.contains("[fatal]") {
            error!(target: Target::file_mail(), channel = id;
                "<bright black>[{suffix}]</> {}",
                line.replace("[error] ", "").replace("[fatal] ", "")
            );

            if FFMPEG_UNRECOVERABLE_ERRORS
                .iter()
                .any(|i| line.contains(*i))
                || (line.contains("No such file or directory")
                    && !line.contains("failed to delete old segment"))
            {
                error!(target: Target::file_mail(), channel = id; "Hit unrecoverable error!");
                manager.channel.lock().await.active = false;
                manager.stop_all(false).await?;
            }
        }
    }

    Ok(())
}

/// Run program to test if it is in system.
async fn is_in_system(name: &str) -> Result<(), String> {
    match Command::new(name)
        .stderr(Stdio::null())
        .stdout(Stdio::null())
        .spawn()
    {
        Ok(mut proc) => {
            if let Err(e) = proc.wait().await {
                return Err(format!("{e}"));
            };
        }
        Err(e) => return Err(format!("{name} not found on system! {e}")),
    }

    Ok(())
}

async fn ffmpeg_filter_and_libs(config: &mut PlayoutConfig) -> Result<(), String> {
    let id = config.general.channel_id;
    let ignore_flags = [
        "--enable-gpl",
        "--enable-version3",
        "--enable-runtime-cpudetect",
        "--enable-avfilter",
        "--enable-zlib",
        "--enable-pic",
        "--enable-nonfree",
    ];

    let mut ff_proc = match Command::new("ffmpeg")
        .args(["-filters"])
        .stdout(Stdio::piped())
        .stderr(Stdio::piped())
        .spawn()
    {
        Err(e) => {
            return Err(format!("couldn't spawn ffmpeg process: {e}"));
        }
        Ok(proc) => proc,
    };

    let out_buffer = BufReader::new(ff_proc.stdout.take().unwrap());
    let err_buffer = BufReader::new(ff_proc.stderr.take().unwrap());

    // stderr shows only the ffmpeg configuration
    // get codec library's
    let mut lines = err_buffer.lines();
    while let Ok(Some(line)) = lines.next_line().await {
        if line.contains("configuration:") {
            let configs = line.split_whitespace();

            for flag in configs {
                if flag.contains("--enable") && !ignore_flags.contains(&flag) {
                    config
                        .general
                        .ffmpeg_libs
                        .push(flag.replace("--enable-", ""));
                }
            }
            break;
        }
    }

    // stdout shows filter from ffmpeg
    // get filters
    let mut lines = out_buffer.lines();
    while let Ok(Some(line)) = lines.next_line().await {
        if line.contains('>') {
            let filter_line = line.split_whitespace().collect::<Vec<_>>();

            if filter_line.len() > 2 {
                config
                    .general
                    .ffmpeg_filters
                    .push(filter_line[1].to_string());
            }
        }
    }

<<<<<<< HEAD
    if let Err(e) = ff_proc.wait().await {
        error!(target: Target::file_mail(), channel = id; "{e}")
=======
    if let Err(e) = ff_proc.wait() {
        error!(target: Target::file_mail(), channel = id; "{e}");
>>>>>>> a01f57d3
    };

    Ok(())
}

/// Validate ffmpeg/ffprobe/ffplay.
///
/// Check if they are in system and has all libs and codecs we need.
pub async fn validate_ffmpeg(config: &mut PlayoutConfig) -> Result<(), String> {
    is_in_system("ffmpeg").await?;
    is_in_system("ffprobe").await?;

    if config.output.mode == Desktop {
        is_in_system("ffplay").await?;
    }

    ffmpeg_filter_and_libs(config).await?;

    if config
        .output
        .output_cmd
        .as_ref()
        .unwrap()
        .contains(&"libx264".to_string())
        && !config.general.ffmpeg_libs.contains(&"libx264".to_string())
    {
        return Err("ffmpeg contains no libx264!".to_string());
    }

    if config.text.add_text
        && !config.text.text_from_filename
        && !config.general.ffmpeg_libs.contains(&"libzmq".to_string())
    {
        return Err(
            "ffmpeg contains no libzmq! Disable add_text in config or compile ffmpeg with libzmq."
                .to_string(),
        );
    }

    if config
        .output
        .output_cmd
        .as_ref()
        .unwrap()
        .contains(&"libfdk_aac".to_string())
        && !config
            .general
            .ffmpeg_libs
            .contains(&"libfdk-aac".to_string())
    {
        return Err("ffmpeg contains no libfdk-aac!".to_string());
    }

    Ok(())
}

/// get a free tcp socket
pub fn gen_tcp_socket(exclude_socket: String) -> Option<String> {
    for _ in 0..100 {
        let port = rand::thread_rng().gen_range(45321..54268);
        let socket = format!("127.0.0.1:{port}");

        if socket != exclude_socket && TcpListener::bind(("127.0.0.1", port)).is_ok() {
            return Some(socket);
        }
    }

    None
}

/// check if tcp port is free
pub fn is_free_tcp_port(id: i32, url: &str) -> bool {
    let re = Regex::new(r"^[\w]+://([^/]+)").unwrap();
    let mut addr = url.to_string();

    if let Some(base_url) = re.captures(url).and_then(|u| u.get(1)) {
        addr = base_url.as_str().to_string();
    }

    if let Some(socket) = addr.split_once(':') {
        if TcpListener::bind((
            socket.0,
            socket.1.to_string().parse::<u16>().unwrap_or_default(),
        ))
        .is_ok()
        {
            return true;
        }
    };

    error!(target: Target::file_mail(), channel = id; "Address <b><magenta>{addr}</></b> already in use!");

    false
}

/// Generate a vector with dates, from given range.
pub fn get_date_range(id: i32, date_range: &[String]) -> Vec<String> {
    let mut range = vec![];

    let start = match NaiveDate::parse_from_str(&date_range[0], "%Y-%m-%d") {
        Ok(s) => s,
        Err(_) => {
            error!(target: Target::file_mail(), channel = id; "date format error in: <yellow>{:?}</>", date_range[0]);
            exit(1);
        }
    };

    let end = match NaiveDate::parse_from_str(&date_range[2], "%Y-%m-%d") {
        Ok(e) => e,
        Err(_) => {
            error!(target: Target::file_mail(), channel = id; "date format error in: <yellow>{:?}</>", date_range[2]);
            exit(1);
        }
    };

    let duration = end.signed_duration_since(start);
    let days = duration.num_days() + 1;

    for day in 0..days {
        range.push(
            (start + TimeDelta::try_days(day).unwrap())
                .format("%Y-%m-%d")
                .to_string(),
        );
    }

    range
}

pub fn parse_log_level_filter(s: &str) -> Result<LevelFilter, &'static str> {
    match s.to_lowercase().as_str() {
        "debug" => Ok(LevelFilter::Debug),
        "error" => Ok(LevelFilter::Error),
        "info" => Ok(LevelFilter::Info),
        "trace" => Ok(LevelFilter::Trace),
        "warning" => Ok(LevelFilter::Warn),
        "off" => Ok(LevelFilter::Off),
        _ => Err("Error level not exists!"),
    }
}

pub fn custom_format<T: fmt::Display>(template: &str, args: &[T]) -> String {
    let mut filled_template = String::new();
    let mut arg_iter = args.iter().map(T::to_string);
    let mut template_iter = template.chars();

    while let Some(c) = template_iter.next() {
        if c == '{' {
            if let Some(nc) = template_iter.next() {
                if nc == '{' {
                    filled_template.push('{');
                } else if nc == '}' {
                    if let Some(arg) = arg_iter.next() {
                        filled_template.push_str(&arg);
                    } else {
                        filled_template.push(c);
                        filled_template.push(nc);
                    }
                } else if let Some(n) = nc.to_digit(10) {
                    filled_template.push_str(&args[n as usize].to_string());
                } else {
                    filled_template.push(nc);
                }
            }
        } else if c == '}' {
            if let Some(nc) = template_iter.next() {
                if nc == '}' {
                    filled_template.push('}');
                    continue;
                }
                filled_template.push(nc);
            }
        } else {
            filled_template.push(c);
        }
    }

    filled_template
}<|MERGE_RESOLUTION|>--- conflicted
+++ resolved
@@ -167,15 +167,9 @@
         .lock()
         .await
         .clone()
-<<<<<<< HEAD
-        .unwrap_or(Media::new(0, "", false));
+        .unwrap_or_else(|| Media::new(0, "", false));
     let channel = manager.channel.lock().await.clone();
     let config = manager.config.lock().await.processing.clone();
-=======
-        .unwrap_or_else(|| Media::new(0, "", false));
-    let channel = manager.channel.lock().unwrap().clone();
-    let config = manager.config.lock().unwrap().processing.clone();
->>>>>>> a01f57d3
     let ingest_is_running = manager.ingest_is_running.load(Ordering::SeqCst);
 
     let mut data_map = Map::new();
@@ -358,11 +352,7 @@
         filter_chain: &Option<Arc<Mutex<Vec<String>>>>,
     ) {
         let mut node = self.clone();
-<<<<<<< HEAD
-        self.filter = Some(filter_chains(config, &mut node, filter_chain).await)
-=======
-        self.filter = Some(filter_chains(config, &mut node, filter_chain));
->>>>>>> a01f57d3
+        self.filter = Some(filter_chains(config, &mut node, filter_chain).await);
     }
 }
 
@@ -1019,13 +1009,8 @@
         }
     }
 
-<<<<<<< HEAD
     if let Err(e) = ff_proc.wait().await {
-        error!(target: Target::file_mail(), channel = id; "{e}")
-=======
-    if let Err(e) = ff_proc.wait() {
         error!(target: Target::file_mail(), channel = id; "{e}");
->>>>>>> a01f57d3
     };
 
     Ok(())
