use std::path::{Path, PathBuf};

<<<<<<< HEAD
use actix_multipart::Multipart;
use actix_web::{web, HttpRequest, HttpResponse};
use relative_path::RelativePath;
use serde::{Deserialize, Serialize};
use tokio::sync::Mutex;
use utils::ABS_PATH_INDICATOR;

mod local;
mod s3;
pub mod utils;

use crate::file::{utils::filler, utils::media_map::SharedMediaMap};
use crate::player::utils::Media;
use crate::utils::{config::PlayoutConfig, errors::ServiceError};
=======
use relative_path::RelativePath;
use serde::{Deserialize, Serialize};

pub mod local;
mod watcher;

use crate::utils::errors::ServiceError;
use local::LocalStorage;
>>>>>>> 0f9fdaaf

use s3::S3_INDICATOR;

#[derive(Clone, Debug, Default, Deserialize, Serialize)]
pub struct PathObject {
    pub source: String,
    parent: Option<String>,
    parent_folders: Option<Vec<String>>,
    folders: Option<Vec<String>>,
    files: Option<Vec<VideoFile>>,
    #[serde(default)]
    pub folders_only: bool,
    #[serde(default)]
    pub recursive: bool,
}

impl PathObject {
    fn new(source: String, parent: Option<String>) -> Self {
        Self {
            source,
            parent,
            parent_folders: Some(vec![]),
            folders: Some(vec![]),
            files: Some(vec![]),
            folders_only: false,
            recursive: false,
        }
    }
}

#[derive(Clone, Debug, Default, Deserialize, Serialize)]
pub struct MoveObject {
    source: String,
    target: String,
}

#[derive(Clone, Debug, Deserialize, Serialize)]
pub struct VideoFile {
    name: String,
    duration: f64,
}

<<<<<<< HEAD
#[derive(Clone, Debug)]
pub enum StorageType {
    Local,
    S3,
}

#[derive(Clone, Debug)]
pub enum StorageBackend {
    Local(local::LocalStorage),
    S3(s3::S3Storage),
}

impl StorageBackend {
    pub fn interpreted_file_path(&self, path: &str) -> String {
        match self {
            StorageBackend::Local(storage) => storage.interpreted_file_path(path),
            StorageBackend::S3(storage) => storage.interpreted_file_path(path),
        }
    }

    pub fn sanitized_file_path(&self, path: &str) -> String {
        match self {
            StorageBackend::Local(storage) => storage.sanitized_file_path(path),
            StorageBackend::S3(storage) => storage.sanitized_file_path(path),
        }
    }

    pub fn echo_log(&self) {
        match self {
            StorageBackend::Local(storage) => storage.echo_log(),
            StorageBackend::S3(storage) => storage.echo_log(),
        }
    }

    pub async fn fetch_file_path(&self, file_path: &str) -> Result<String, ServiceError> {
        match self {
            StorageBackend::Local(storage) => storage.fetch_file_path(file_path).await,
            StorageBackend::S3(storage) => storage.fetch_file_path(file_path).await,
        }
    }

    pub async fn browser(
        &self,
        path_obj: &PathObject,
        dur_data: web::Data<SharedMediaMap>,
    ) -> Result<PathObject, ServiceError> {
        match self {
            StorageBackend::Local(storage) => storage.browser(path_obj, dur_data).await,
            StorageBackend::S3(storage) => storage.browser(path_obj, dur_data).await,
        }
    }

    pub async fn mkdir(&self, path_obj: &PathObject) -> Result<(), ServiceError> {
        match self {
            StorageBackend::Local(storage) => storage.mkdir(path_obj).await,
            StorageBackend::S3(storage) => storage.mkdir(path_obj).await,
        }
    }

    pub async fn rename(
        &self,
        move_object: &MoveObject,
        duration: web::Data<SharedMediaMap>,
    ) -> Result<MoveObject, ServiceError> {
        match self {
            StorageBackend::Local(storage) => storage.rename(move_object, duration).await,
            StorageBackend::S3(storage) => storage.rename(move_object, duration).await,
        }
    }

    pub async fn remove(
        &self,
        source_path: &str,
        duration: web::Data<SharedMediaMap>,
        recursive: bool,
    ) -> Result<(), ServiceError> {
        match self {
            StorageBackend::Local(storage) => {
                storage.remove(source_path, duration, recursive).await
            }
            StorageBackend::S3(storage) => storage.remove(source_path, duration, recursive).await,
        }
    }

    pub async fn upload(
        &self,
        payload: Multipart,
        path: &Path,
        is_abs: bool,
    ) -> Result<(), ServiceError> {
        match self {
            StorageBackend::Local(storage) => storage.upload(payload, path, is_abs).await,
            StorageBackend::S3(storage) => storage.upload(payload, path, is_abs).await,
        }
    }

    pub async fn watchman(
        &mut self,
        config: PlayoutConfig,
        is_alive: Arc<AtomicBool>,
        sources: Arc<Mutex<Vec<Media>>>,
    ) {
        match self {
            StorageBackend::Local(storage) => storage.watchman(config, is_alive, sources).await,
            StorageBackend::S3(storage) => storage.watchman(config, is_alive, sources).await,
        }
    }

    pub async fn stop_watch(&mut self) {
        match self {
            StorageBackend::Local(storage) => storage.stop_watch().await,
            StorageBackend::S3(storage) => storage.stop_watch().await,
        }
    }

    pub async fn fill_filler_list(
        &mut self,
        config: &PlayoutConfig,
        fillers: Option<Arc<Mutex<Vec<Media>>>>,
    ) -> Vec<Media> {
        let filler_path = &config.storage.filler;
        if filler_path.starts_with(ABS_PATH_INDICATOR) {
            filler::absolute_fill_filler_list(config, fillers).await
        } else {
            match self {
                StorageBackend::Local(storage) => storage.fill_filler_list(config, fillers).await,
                StorageBackend::S3(storage) => storage.fill_filler_list(config, fillers).await,
            }
        }
    }

    pub async fn copy_assets(&self) -> Result<(), std::io::Error> {
        match self {
            StorageBackend::Local(storage) => storage.copy_assets().await,
            StorageBackend::S3(storage) => storage.copy_assets().await,
        }
    }

    pub async fn is_dir<P: AsRef<Path>>(&self, input: P) -> bool {
        match self {
            StorageBackend::Local(storage) => storage.is_dir(input).await,
            StorageBackend::S3(storage) => storage.is_dir(input).await,
        }
    }

    pub async fn is_file<P: AsRef<Path>>(&self, input: P) -> bool {
        match self {
            StorageBackend::Local(storage) => storage.is_file(input).await,
            StorageBackend::S3(storage) => storage.is_file(input).await,
        }
    }

    pub async fn walk_dir<P: AsRef<Path>>(&self, input: P) -> Result<Vec<PathBuf>, ServiceError> {
        match self {
            StorageBackend::Local(storage) => storage.walk_dir(input).await,
            StorageBackend::S3(storage) => storage.walk_dir(input).await,
        }
    }

    pub async fn open_media(
        &self,
        _req: &HttpRequest,
        path_obj: &str,
    ) -> Result<HttpResponse, ServiceError> {
        match self {
            StorageBackend::Local(storage) => storage.open_media(_req, path_obj).await,
            StorageBackend::S3(storage) => storage.open_media(_req, path_obj).await,
        }
    }
}

trait Storage {
    fn path_prefix_generator(&self) -> String;
    fn interpreted_file_path(&self, path: &str) -> String;
    fn sanitized_file_path(&self, path: &str) -> String;
    fn echo_log(&self);
    async fn fetch_file_path(&self, file_path: &str) -> Result<String, ServiceError>;
    async fn browser(
        &self,
        path_obj: &PathObject,
        dur_data: web::Data<SharedMediaMap>,
    ) -> Result<PathObject, ServiceError>;
    async fn mkdir(&self, path_obj: &PathObject) -> Result<(), ServiceError>;
    async fn rename(
        &self,
        move_object: &MoveObject,
        duration: web::Data<SharedMediaMap>,
    ) -> Result<MoveObject, ServiceError>;
    async fn remove(
        &self,
        source_path: &str,
        duration: web::Data<SharedMediaMap>,
        recursive: bool,
    ) -> Result<(), ServiceError>;
    async fn upload(&self, data: Multipart, path: &Path, is_abs: bool) -> Result<(), ServiceError>;
    async fn watchman(
        &mut self,
        config: PlayoutConfig,
        is_alive: Arc<AtomicBool>,
        sources: Arc<Mutex<Vec<Media>>>,
    );
    async fn stop_watch(&mut self);
    async fn fill_filler_list(
        &mut self,
        config: &PlayoutConfig,
        fillers: Option<Arc<Mutex<Vec<Media>>>>,
    ) -> Vec<Media>;
    async fn copy_assets(&self) -> Result<(), std::io::Error>;
    async fn is_dir<P: AsRef<Path>>(&self, input: P) -> bool;
    async fn is_file<P: AsRef<Path>>(&self, input: P) -> bool;
    async fn walk_dir<P: AsRef<Path>>(&self, input: P) -> Result<Vec<PathBuf>, ServiceError>;
    async fn open_media(
        &self,
        _req: &HttpRequest,
        file_path: &str,
    ) -> Result<HttpResponse, ServiceError>;
}

pub fn select_storage_type<S: AsRef<std::ffi::OsStr>>(path: S) -> StorageType {
    let path_str = path.as_ref().to_string_lossy().to_lowercase();

    if path_str.starts_with(S3_INDICATOR) {
        return StorageType::S3;
    }

    StorageType::Local
}

pub async fn init_storage(
    storage_type: StorageType,
    root: PathBuf,
    extensions: Vec<String>,
) -> StorageBackend {
    match storage_type {
        StorageType::Local => {
            StorageBackend::Local(local::LocalStorage::new(root, extensions).await)
        }
        StorageType::S3 => StorageBackend::S3(s3::S3Storage::new(root, extensions).await),
    }
=======
pub async fn init_storage(root: PathBuf, extensions: Vec<String>) -> LocalStorage {
    LocalStorage::new(root, extensions).await
>>>>>>> 0f9fdaaf
}

/// Normalize absolut path
///
/// This function takes care, that it is not possible to break out from root_path.
pub fn norm_abs_path(
    root_path: &Path,
    input_path: &str,
) -> Result<(PathBuf, String, String), ServiceError> {
    let path_relative = RelativePath::new(&root_path.to_string_lossy())
        .normalize()
        .to_string()
        .replace("../", "");
    let path_suffix = root_path
        .file_name()
        .unwrap_or_default()
        .to_string_lossy()
        .to_string();
    let mut source_relative = RelativePath::new(input_path)
        .normalize()
        .to_string()
        .replace("../", "");

    if input_path.starts_with(&*root_path.to_string_lossy())
        || source_relative.starts_with(&path_relative)
    {
        source_relative = source_relative
            .strip_prefix(&path_relative)
            .and_then(|s| s.strip_prefix('/'))
            .unwrap_or_default()
            .to_string();
    } else {
        source_relative = source_relative
            .strip_prefix(&path_suffix)
            .and_then(|s| s.strip_prefix('/'))
            .unwrap_or(&source_relative)
            .to_string();
    }

    let path = &root_path.join(&source_relative);

    Ok((path.clone(), path_suffix, source_relative))
}

pub fn resolve_path(
    storage: &Path,
    path: &str,
    abs_indicator: &str,
) -> Result<String, ServiceError> {
    if path.starts_with(abs_indicator) {
        Ok(path.to_string())
    } else {
        let (_, _, resolved) = norm_abs_path(storage, path)?;
        Ok(resolved)
    }
}

pub fn clean_raw_abs_path(
    channel_storage: &Path,
    abs_path: &str,
    abs_indicator: &str,
) -> Result<(String, PathBuf), ServiceError> {
    if abs_path.starts_with(abs_indicator) {
        let sanitized = abs_path.strip_prefix(abs_indicator).unwrap_or(abs_path);
        let sanitized_path = if sanitized.starts_with("/") {
            sanitized.to_string()
        } else {
            format!("/{}", sanitized)
        };
        Ok((abs_path.to_string(), PathBuf::from(sanitized_path)))
    } else {
        let (filler_path, _, filler) = norm_abs_path(channel_storage, abs_path)?;
        Ok((filler, filler_path))
    }
}<|MERGE_RESOLUTION|>--- conflicted
+++ resolved
@@ -1,6 +1,5 @@
 use std::path::{Path, PathBuf};
 
-<<<<<<< HEAD
 use actix_multipart::Multipart;
 use actix_web::{web, HttpRequest, HttpResponse};
 use relative_path::RelativePath;
@@ -15,16 +14,6 @@
 use crate::file::{utils::filler, utils::media_map::SharedMediaMap};
 use crate::player::utils::Media;
 use crate::utils::{config::PlayoutConfig, errors::ServiceError};
-=======
-use relative_path::RelativePath;
-use serde::{Deserialize, Serialize};
-
-pub mod local;
-mod watcher;
-
-use crate::utils::errors::ServiceError;
-use local::LocalStorage;
->>>>>>> 0f9fdaaf
 
 use s3::S3_INDICATOR;
 
@@ -67,7 +56,6 @@
     duration: f64,
 }
 
-<<<<<<< HEAD
 #[derive(Clone, Debug)]
 pub enum StorageType {
     Local,
@@ -307,10 +295,6 @@
         }
         StorageType::S3 => StorageBackend::S3(s3::S3Storage::new(root, extensions).await),
     }
-=======
-pub async fn init_storage(root: PathBuf, extensions: Vec<String>) -> LocalStorage {
-    LocalStorage::new(root, extensions).await
->>>>>>> 0f9fdaaf
 }
 
 /// Normalize absolut path
